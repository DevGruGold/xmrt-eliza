--- conflicted
+++ resolved
@@ -647,16 +647,10 @@
   // if characters are provided, start the agents with the characters
   if (options.characters) {
     for (const character of options.characters) {
-<<<<<<< HEAD
-      // Ensure character has a plugins array
-      if (!character.plugins) {
-        character.plugins = [];
-      }
-
-=======
+
       // Initialize plugins as an empty array if undefined
       character.plugins = character.plugins || [];
->>>>>>> ba6e3117
+
       // make sure character has sql plugin
       const hasSqlPlugin = character.plugins.some((plugin) => plugin.includes('plugin-sql'));
       if (!hasSqlPlugin) {
