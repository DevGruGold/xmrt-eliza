import { v4 as uuidv4 } from 'uuid';
import { createUniqueUuid } from './entities';
import { decryptSecret, getSalt, safeReplacer } from './index';
import logger from './logger';
import { splitChunks } from './prompts';
import { ChannelType, MemoryType, ModelType } from './types';
import { InstrumentationService } from './instrumentation/service';
import {
  type Context,
  SpanStatusCode,
  trace,
  SpanStatus,
  type Span,
  context,
} from '@opentelemetry/api';

import type {
  Action,
  Agent,
  Character,
  Component,
  Entity,
  Evaluator,
  HandlerCallback,
  IAgentRuntime,
  IDatabaseAdapter,
  KnowledgeItem,
  Log,
  Memory,
  MemoryMetadata,
  ModelParamsMap,
  ModelResultMap,
  ModelTypeName,
  Participant,
  Plugin,
  Provider,
  Relationship,
  Room,
  Route,
  RuntimeSettings,
  Service,
  ServiceTypeName,
  State,
  Task,
  TaskWorker,
  UUID,
  World,
} from './types';
import { stringToUuid } from './uuid';
import { EventType, type MessagePayload } from './types';

/**
 * Represents a collection of settings grouped by namespace.
 *
 * @typedef {Object} NamespacedSettings
 * @property {RuntimeSettings} namespace - The namespace key and corresponding RuntimeSettings value.
 */

/**
 * Initialize an empty object for storing environment settings.
 */
const environmentSettings: RuntimeSettings = {};

// Semaphore implementation for controlling concurrent operations
export class Semaphore {
  private permits: number;
  private waiting: Array<() => void> = [];

  constructor(count: number) {
    this.permits = count;
  }

  async acquire(): Promise<void> {
    if (this.permits > 0) {
      this.permits -= 1;
      return Promise.resolve();
    }

    return new Promise<void>((resolve) => {
      this.waiting.push(resolve);
    });
  }

  release(): void {
    this.permits += 1;
    const nextResolve = this.waiting.shift();
    if (nextResolve && this.permits > 0) {
      this.permits -= 1;
      nextResolve();
    }
  }
}

/**
 * Represents the runtime environment for an agent, handling message processing,
 * action registration, and interaction with external services like OpenAI and Supabase.
 */
/**
 * Represents the runtime environment for an agent.
 * @class
 * @implements { IAgentRuntime }
 * @property { number } #conversationLength - The maximum length of a conversation.
 * @property { UUID } agentId - The unique identifier for the agent.
 * @property { Character } character - The character associated with the agent.
 * @property { IDatabaseAdapter } adapter - The adapter for interacting with the database.
 * @property {Action[]} actions - The list of actions available to the agent.
 * @property {Evaluator[]} evaluators - The list of evaluators for decision making.
 * @property {Provider[]} providers - The list of providers for external services.
 * @property {Plugin[]} plugins - The list of plugins to extend functionality.
 */
export class AgentRuntime implements IAgentRuntime {
  readonly #conversationLength = 32 as number;
  readonly agentId: UUID;
  readonly character: Character;
  public adapter!: IDatabaseAdapter;
  readonly actions: Action[] = [];
  readonly evaluators: Evaluator[] = [];
  readonly providers: Provider[] = [];
  readonly plugins: Plugin[] = [];
  private isInitialized = false;
  events: Map<string, ((params: any) => Promise<void>)[]> = new Map();
  stateCache = new Map<
    UUID,
    {
      values: { [key: string]: any };
      data: { [key: string]: any };
      text: string;
    }
  >();

  readonly fetch = fetch;
  services = new Map<ServiceTypeName, Service>();
  models = new Map<string, Array<(runtime: IAgentRuntime, params: any) => Promise<any>>>();
  routes: Route[] = [];

  private taskWorkers = new Map<string, TaskWorker>();

  // Event emitter methods
  private eventHandlers: Map<string, ((data: any) => void)[]> = new Map();

  private runtimeLogger;
  private knowledgeProcessingSemaphore = new Semaphore(10);
  private settings: RuntimeSettings;

  private servicesInitQueue = new Set<typeof Service>();

  // Add instrumentation properties
  instrumentationService: InstrumentationService;
  tracer: any;

  constructor(opts: {
    conversationLength?: number;
    agentId?: UUID;
    character?: Character;
    plugins?: Plugin[];
    fetch?: typeof fetch;
    adapter?: IDatabaseAdapter;
    settings?: RuntimeSettings;
    events?: { [key: string]: ((params: any) => void)[] };
  }) {
    // use the character id if it exists, otherwise use the agentId if it is passed in, otherwise use the character name
    this.agentId =
      opts.character?.id ?? opts?.agentId ?? stringToUuid(opts.character?.name ?? uuidv4());
    this.character = opts.character;

    // Get log level from environment or default to info
    const logLevel = process.env.LOG_LEVEL || 'info';

    // Create the logger with appropriate level - only show debug logs when explicitly configured
    this.runtimeLogger = logger.child({
      agentName: this.character?.name,
      agentId: this.agentId,
      level: logLevel === 'debug' ? 'debug' : 'error', // Show only errors unless debug mode is enabled
    });

    this.runtimeLogger.debug(`[AgentRuntime] Process working directory: ${process.cwd()}`);

    this.#conversationLength = opts.conversationLength ?? this.#conversationLength;

    if (opts.adapter) {
      this.registerDatabaseAdapter(opts.adapter);
    }

    this.fetch = (opts.fetch as typeof fetch) ?? this.fetch;

    this.settings = opts.settings ?? environmentSettings;

    // Register plugins from options or empty array
    const plugins = opts?.plugins ?? [];

    // Store plugins in the array but don't initialize them yet
    this.plugins = plugins;

    // Initialize instrumentation service with appropriate configuration
    try {
      // Create instrumentation service with agent info
      this.instrumentationService = new InstrumentationService({
        serviceName: `agent-${this.character?.name || 'unknown'}-${this.agentId}`,
        enabled: process.env.INSTRUMENTATION_ENABLED === 'true',
      });

      // Get a tracer for the runtime
      this.tracer = this.instrumentationService.getTracer('agent-runtime');

      this.runtimeLogger.debug(`Instrumentation service initialized for agent ${this.agentId}`);
    } catch (error) {
      // If instrumentation fails, provide a fallback implementation
      this.runtimeLogger.warn(`Failed to initialize instrumentation: ${error.message}`);
      // Create a no-op implementation
      this.instrumentationService = {
        getTracer: () => null,
        start: async () => {},
        stop: async () => {},
        isStarted: () => false,
        isEnabled: () => false,
        name: 'INSTRUMENTATION',
        capabilityDescription: 'Disabled instrumentation service (fallback)',
        instrumentationConfig: { enabled: false },
        getMeter: () => null,
        flush: async () => {},
      } as any;
      this.tracer = null;
    }

    this.runtimeLogger.debug(`Success: Agent ID: ${this.agentId}`);
  }

  /**
   * Starts a span for the given operation and executes the provided function with the span.
   * @param name The name of the span to create
   * @param fn The function to execute with the span
   * @param parentContext Optional parent context for the span
   * @returns The result of the provided function
   */
  async startSpan<T>(
    name: string,
    fn: (span: Span) => Promise<T>,
    parentContext?: Context
  ): Promise<T> {
    // If instrumentation is disabled, create a mock span with no-op methods
    if (!this.instrumentationService?.isEnabled?.() || !this.tracer) {
      const mockSpan = {
        setStatus: () => {},
        setAttribute: () => {},
        setAttributes: () => {},
        recordException: () => {},
        addEvent: () => {},
        end: () => {},
        isRecording: () => false,
        spanContext: () => ({ traceId: '', spanId: '', traceFlags: 0 }),
        updateName: () => {},
        addLink: () => {},
        addLinks: () => {},
      } as unknown as Span;
      return fn(mockSpan);
    }

    // Otherwise, use the real tracer to create a span
    return this.tracer.startActiveSpan(name, parentContext, undefined, async (span: Span) => {
      try {
        // Set default attributes for all spans
        span.setAttributes({
          'agent.id': this.agentId,
          'agent.name': this.character?.name || 'unknown',
        });

        // Call the function with the span
        const result = await fn(span);

        // End the span with successful status
        span.setStatus({ code: SpanStatusCode.OK });
        span.end();

        return result;
      } catch (error) {
        // If an error occurs, record it and set error status
        span.recordException(error as Error);
        span.setStatus({
          code: SpanStatusCode.ERROR,
          message: (error as Error).message,
        });
        span.end();

        // Rethrow the error
        throw error;
      }
    });
  }

  /**
   * Ends a span with the provided name in the given context
   * @param ctx Context containing the span to end
   * @param name Name to record in the end event
   */
  endSpan(ctx: Context | undefined, name: string): void {
    // This is a no-op method for compatibility
    // Actual span ending is handled in startSpan
  }

  /**
   * Start an active span that can be used as a parent for other spans
   * @param name Name of the span
   * @param options Span options
   */
  startActiveSpan(name: string, options: any = {}): Span {
    if (!this.instrumentationService?.isEnabled?.() || !this.tracer) {
      // Return mock span if instrumentation is disabled
      return {
        setStatus: () => {},
        setAttribute: () => {},
        setAttributes: () => {},
        recordException: () => {},
        addEvent: () => {},
        end: () => {},
        isRecording: () => false,
        spanContext: () => ({ traceId: '', spanId: '', traceFlags: 0 }),
        updateName: () => {},
        addLink: () => {},
        addLinks: () => {},
      } as unknown as Span;
    }

    // Create real span if instrumentation is enabled
    return this.tracer.startSpan(name, options);
  }

  /**
   * Registers a plugin with the runtime and initializes its components
   * @param plugin The plugin to register
   */
  async registerPlugin(plugin: Plugin): Promise<void> {
    return this.startSpan('AgentRuntime.registerPlugin', async (span) => {
      span.setAttributes({
        'plugin.name': plugin?.name || 'unknown',
        'agent.id': this.agentId,
      });

      if (!plugin) {
        span.setStatus({ code: SpanStatusCode.ERROR, message: 'Plugin is undefined' });
        this.runtimeLogger.error('*** registerPlugin plugin is undefined');
        throw new Error('*** registerPlugin plugin is undefined');
      }

<<<<<<< HEAD
      // Add to plugins array if not already present - but only if it was not passed there initially
      // (otherwise we can't add to readonly array)
      if (!this.plugins.some((p) => p.name === plugin.name)) {
        // Push to plugins array - this works because we're modifying the array, not reassigning it
        this.plugins.push(plugin);
        span.addEvent('plugin_added_to_array');
        this.runtimeLogger.debug(`Success: Plugin ${plugin.name} registered successfully`);
      }
=======
    // Initialize the plugin if it has an init function
    if (plugin && 'init' in plugin && plugin.init !== null && typeof plugin.init === 'function') {
      try {
        await plugin.init(plugin.config || {}, this);
        this.runtimeLogger.debug(`Success: Plugin ${plugin.name} initialized successfully`);
      } catch (error) {
        // Check if the error is related to missing API keys
        const errorMessage = error instanceof Error ? error.message : String(error);
>>>>>>> 85a9245a

      // Initialize the plugin if it has an init function
      if (plugin.init) {
        try {
          span.addEvent('initializing_plugin');
          await plugin.init(plugin.config || {}, this);
          span.addEvent('plugin_initialized');
          this.runtimeLogger.debug(`Success: Plugin ${plugin.name} initialized successfully`);
        } catch (error) {
          // Check if the error is related to missing API keys
          const errorMessage = error instanceof Error ? error.message : String(error);
          span.setAttributes({
            'error.message': errorMessage,
            'error.type': error instanceof Error ? error.constructor.name : 'Unknown',
          });

          if (
            errorMessage.includes('API key') ||
            errorMessage.includes('environment variables') ||
            errorMessage.includes('Invalid plugin configuration')
          ) {
            // Instead of throwing an error, log a friendly message
            console.warn(`Plugin ${plugin.name} requires configuration. ${errorMessage}`);
            console.warn(
              'Please check your environment variables and ensure all required API keys are set.'
            );
            console.warn('You can set these in your .eliza/.env file.');
            span.addEvent('plugin_configuration_warning');
            // We don't throw here, allowing the application to continue
            // with reduced functionality
          } else {
            // For other types of errors, rethrow
            span.setStatus({ code: SpanStatusCode.ERROR, message: errorMessage });
            throw error;
          }
        }
      }

      // Register plugin adapter
      if (plugin.adapter) {
        span.addEvent('registering_adapter');
        this.runtimeLogger.debug(`Registering database adapter for plugin ${plugin.name}`);
        this.registerDatabaseAdapter(plugin.adapter);
      }

      // Register plugin actions
      if (plugin.actions) {
        span.addEvent('registering_actions');
        for (const action of plugin.actions) {
          this.registerAction(action);
        }
      }

      // Register plugin evaluators
      if (plugin.evaluators) {
        span.addEvent('registering_evaluators');
        for (const evaluator of plugin.evaluators) {
          this.registerEvaluator(evaluator);
        }
      }

      // Register plugin providers
      if (plugin.providers) {
        span.addEvent('registering_providers');
        for (const provider of plugin.providers) {
          this.registerContextProvider(provider);
        }
      }

      // Register plugin models
      if (plugin.models) {
        span.addEvent('registering_models');
        for (const [modelType, handler] of Object.entries(plugin.models)) {
          this.registerModel(modelType as ModelTypeName, handler as (params: any) => Promise<any>);
        }
      }

      // Register plugin routes
      if (plugin.routes) {
        span.addEvent('registering_routes');
        for (const route of plugin.routes) {
          this.routes.push(route);
        }
      }

      // Register plugin events
      if (plugin.events) {
        span.addEvent('registering_events');
        for (const [eventName, eventHandlers] of Object.entries(plugin.events)) {
          for (const eventHandler of eventHandlers) {
            this.registerEvent(eventName, eventHandler);
          }
        }
      }

      if (plugin.services) {
        span.addEvent('registering_services');
        for (const service of plugin.services) {
          if (this.isInitialized) {
            await this.registerService(service);
          } else {
            this.servicesInitQueue.add(service);
          }
        }
      }

      span.addEvent('plugin_registration_complete');
    });
  }

  getAllServices(): Map<ServiceTypeName, Service> {
    return this.services;
  }

  async stop() {
    return this.startSpan('AgentRuntime.stop', async (span) => {
      span.setAttributes({
        'agent.id': this.agentId,
        'agent.name': this.character?.name || 'unknown',
      });

      this.runtimeLogger.debug(`runtime::stop - character ${this.character.name}`);
      span.addEvent('stopping_services');

      // Stop all registered clients
      for (const [serviceName, service] of this.services) {
        this.runtimeLogger.debug(`runtime::stop - requesting service stop for ${serviceName}`);
        span.addEvent(`stopping_service_${serviceName}`);
        await service.stop();
      }

      span.addEvent('all_services_stopped');
    });
  }

  async initialize(): Promise<void> {
    return this.startSpan('AgentRuntime.initialize', async (span) => {
      span.setAttributes({
        'agent.id': this.agentId,
        'agent.name': this.character?.name || 'unknown',
        'plugins.count': this.plugins.length,
      });

      if (this.isInitialized) {
        span.addEvent('agent_already_initialized');
        this.runtimeLogger.warn('Agent already initialized');
        return;
      }

      span.addEvent('initialization_started');

      // Track registered plugins to avoid duplicates
      const registeredPluginNames = new Set<string>();

<<<<<<< HEAD
      // Load and register plugins from character configuration
      const pluginRegistrationPromises = [];

      // Register plugins that were provided in the constructor
      for (const plugin of [...this.plugins]) {
        if (plugin && !registeredPluginNames.has(plugin.name)) {
          registeredPluginNames.add(plugin.name);
          pluginRegistrationPromises.push(await this.registerPlugin(plugin));
        }
      }

      span.addEvent('plugins_setup');
      span.setAttributes({
        registered_plugins: Array.from(registeredPluginNames).join(','),
      });

      // Ensure adapter is initialized
      if (!this.adapter) {
        this.runtimeLogger.error(
          'Database adapter not initialized. Make sure @elizaos/plugin-sql is included in your plugins.'
        );
        throw new Error(
          'Database adapter not initialized. The SQL plugin (@elizaos/plugin-sql) is required for agent initialization. Please ensure it is included in your character configuration.'
        );
      }

      try {
        await this.adapter.init();
        span.addEvent('adapter_initialized');

        // First create the agent entity directly
        // Ensure agent exists first (this is critical for test mode)
        const agentExists = await this.adapter.ensureAgentExists(this.character as Partial<Agent>);
        span.addEvent('agent_exists_verified');

        // Verify agent exists before proceeding
        const agent = await this.adapter.getAgent(this.agentId);
        if (!agent) {
          const errorMsg = `Agent ${this.agentId} does not exist in database after ensureAgentExists call`;
          span.setStatus({ code: SpanStatusCode.ERROR, message: errorMsg });
          throw new Error(errorMsg);
        }

        // No need to transform agent's own ID
        const agentEntity = await this.adapter.getEntityById(this.agentId);
=======
    // First create the agent entity directly
    try {
      // Ensure agent exists first (this is critical for test mode)
      const existingAgent = await this.adapter.ensureAgentExists(this.character as Partial<Agent>);

      // No need to transform agent's own ID
      let agentEntity = await this.adapter.getEntityById(this.agentId);

      if (!agentEntity) {
        const created = await this.createEntity({
          id: this.agentId,
          agentId: existingAgent.id,
          names: Array.from(new Set([this.character.name].filter(Boolean))) as string[],
          metadata: {},
        });
>>>>>>> 85a9245a

        if (!agentEntity) {
          span.addEvent('creating_agent_entity');
          const created = await this.createEntity({
            id: this.agentId,
            agentId: this.agentId,
            names: Array.from(new Set([this.character.name].filter(Boolean))) as string[],
            metadata: {},
          });

<<<<<<< HEAD
          if (!created) {
            const errorMsg = `Failed to create entity for agent ${this.agentId}`;
            span.setStatus({ code: SpanStatusCode.ERROR, message: errorMsg });
            throw new Error(errorMsg);
          }

          this.runtimeLogger.debug(
            `Success: Agent entity created successfully for ${this.character.name}`
          );
          span.addEvent('agent_entity_created');
        } else {
          span.addEvent('agent_entity_exists');
        }
      } catch (error) {
        const errorMsg = error instanceof Error ? error.message : String(error);
        span.recordException(error as Error);
        span.setStatus({ code: SpanStatusCode.ERROR, message: errorMsg });
        this.runtimeLogger.error(`Failed to create agent entity: ${errorMsg}`);
        throw error;
      }

      // Create room for the agent and register all plugins in parallel
      try {
        span.addEvent('creating_room_and_registering_plugins');
        await Promise.all([
          this.ensureRoomExists({
            id: this.agentId,
            name: this.character.name,
            source: 'self',
            type: ChannelType.SELF,
          }),
          ...pluginRegistrationPromises,
        ]);
        span.addEvent('room_created_and_plugins_registered');
      } catch (error) {
        const errorMsg = error instanceof Error ? error.message : String(error);
        span.recordException(error as Error);
        span.setStatus({ code: SpanStatusCode.ERROR, message: errorMsg });
        this.runtimeLogger.error(`Failed to initialize: ${errorMsg}`);
        throw error;
      }
=======
        agentEntity = await this.adapter.getEntityById(this.agentId);

        this.runtimeLogger.debug(
          `Success: Agent entity created successfully for ${this.character.name}`
        );
      }

      if (!agentEntity) throw new Error(`Agent entity not found for ${this.agentId}`);

      await Promise.all([
        this.ensureRoomExists({
          id: this.agentId,
          name: this.character.name,
          source: 'self',
          type: ChannelType.SELF,
        }),
        ...pluginRegistrationPromises,
      ]);
    } catch (error) {
      this.runtimeLogger.error(
        `Failed to initialize: ${error instanceof Error ? error.message : String(error)}`
      );
      throw error;
    }
>>>>>>> 85a9245a

      // Add agent as participant in its own room
      try {
        span.addEvent('adding_agent_as_participant');
        // No need to transform agent ID
        const participants = await this.adapter.getParticipantsForRoom(this.agentId);
        if (!participants.includes(this.agentId)) {
          const added = await this.adapter.addParticipant(this.agentId, this.agentId);
          if (!added) {
            const errorMsg = `Failed to add agent ${this.agentId} as participant to its own room`;
            span.setStatus({ code: SpanStatusCode.ERROR, message: errorMsg });
            throw new Error(errorMsg);
          }
          this.runtimeLogger.debug(
            `Agent ${this.character.name} linked to its own room successfully`
          );
          span.addEvent('agent_added_as_participant');
        } else {
          span.addEvent('agent_already_participant');
        }
      } catch (error) {
        const errorMsg = error instanceof Error ? error.message : String(error);
        span.recordException(error as Error);
        span.setStatus({ code: SpanStatusCode.ERROR, message: errorMsg });
        this.runtimeLogger.error(`Failed to add agent as participant: ${errorMsg}`);
        throw error;
      }

      // Check if TEXT_EMBEDDING model is registered
      const embeddingModel = this.getModel(ModelType.TEXT_EMBEDDING);
      if (!embeddingModel) {
        span.addEvent('embedding_model_missing');
        this.runtimeLogger.warn(
          `[AgentRuntime][${this.character.name}] No TEXT_EMBEDDING model registered. Skipping embedding dimension setup.`
        );
      } else {
        // Only run ensureEmbeddingDimension if we have an embedding model
        span.addEvent('setting_up_embedding_dimension');
        await this.ensureEmbeddingDimension();
        span.addEvent('embedding_dimension_setup_complete');
      }

      // Process character knowledge
      if (this.character?.knowledge && this.character.knowledge.length > 0) {
        span.addEvent('processing_character_knowledge');
        span.setAttributes({
          'knowledge.count': this.character.knowledge.length,
        });

        const stringKnowledge = this.character.knowledge.filter(
          (item): item is string => typeof item === 'string'
        );
        await this.processCharacterKnowledge(stringKnowledge);
        span.addEvent('character_knowledge_processed');
      }

      // Start all deferred services now that runtime is ready
      span.addEvent('starting_deferred_services');
      span.setAttributes({
        'deferred_services.count': this.servicesInitQueue.size,
      });

      for (const service of this.servicesInitQueue) {
        await this.registerService(service);
      }

      span.addEvent('initialization_completed');
    });
  }

  private async handleProcessingError(error: any, context: string) {
    this.runtimeLogger.error(`Error ${context}:`, error?.message || error || 'Unknown error');
    throw error;
  }

  private async checkExistingKnowledge(knowledgeId: UUID): Promise<boolean> {
    const existingDocument = await this.getMemoryById(knowledgeId);
    return !!existingDocument;
  }

  async getKnowledge(message: Memory): Promise<KnowledgeItem[]> {
    return this.startSpan('AgentRuntime.getKnowledge', async (span) => {
      // Add validation for message
      if (!message?.content?.text) {
        span.addEvent('invalid_message');
        span.setStatus({
          code: SpanStatusCode.ERROR,
          message: 'Invalid message for knowledge query',
        });
        this.runtimeLogger.warn('Invalid message for knowledge query:', {
          message,
          content: message?.content,
          text: message?.content?.text,
        });
        return [];
      }

      // Validate processed text
      if (!message?.content?.text || message?.content?.text.trim().length === 0) {
        span.addEvent('empty_text');
        span.setStatus({
          code: SpanStatusCode.ERROR,
          message: 'Empty text for knowledge query',
        });
        this.runtimeLogger.warn('Empty text for knowledge query');
        return [];
      }

      span.setAttributes({
        'message.id': message.id,
        'query.length': message.content.text.length,
        'agent.id': this.agentId,
      });

      span.addEvent('generating_embedding');
      const embedding = await this.useModel(ModelType.TEXT_EMBEDDING, {
        text: message?.content?.text,
      });

      span.addEvent('searching_memories');
      span.setAttributes({
        'embedding.length': embedding.length,
      });

      const fragments = await this.searchMemories({
        tableName: 'knowledge',
        embedding,
        roomId: message.agentId,
        count: 5,
        match_threshold: 0.1,
      });

      span.addEvent('knowledge_retrieved');
      span.setAttributes({
        'fragments.count': fragments.length,
      });

      // Return the fragments directly as this is used from prompts.
      // Example usage in prompts: # provider KNOWLEDGE
      return fragments.map((fragment) => ({
        id: fragment.id,
        content: fragment.content,
        similarity: fragment.similarity,
        metadata: fragment.metadata,
      }));
    });
  }

  async addKnowledge(
    item: KnowledgeItem,
    options = {
      targetTokens: 1500,
      overlap: 200,
      modelContextSize: 4096,
    }
  ) {
    return this.startSpan('AgentRuntime.addKnowledge', async (span) => {
      span.setAttributes({
        'item.id': item.id,
        'agent.id': this.agentId,
        'options.targetTokens': options.targetTokens,
        'options.overlap': options.overlap,
      });

      // First store the document
      const documentMemory: Memory = {
        id: item.id,
        agentId: this.agentId,
        roomId: this.agentId,
        entityId: this.agentId,
        content: item.content,
        metadata: item.metadata || {
          type: MemoryType.DOCUMENT,
          timestamp: Date.now(),
        },
      };

      span.addEvent('storing_document');
      await this.createMemory(documentMemory, 'documents');
      span.addEvent('document_stored');

      // Create fragments using splitChunks
      span.addEvent('splitting_chunks');
      const fragments = await splitChunks(item.content.text, options.targetTokens, options.overlap);
      span.setAttributes({
        'fragments.count': fragments.length,
      });
      span.addEvent('chunks_split');

      // Track progress
      let fragmentsProcessed = 0;

      // Store each fragment with link to source document
      span.addEvent('storing_fragments');
      for (let i = 0; i < fragments.length; i++) {
        try {
          span.addEvent(`generating_embedding_${i}`);
          const embedding = await this.useModel(ModelType.TEXT_EMBEDDING, fragments[i]);

          const fragmentMemory: Memory = {
            id: createUniqueUuid(this, `${item.id}-fragment-${i}`),
            agentId: this.agentId,
            roomId: this.agentId,
            entityId: this.agentId,
            embedding,
            content: { text: fragments[i] },
            metadata: {
              type: MemoryType.FRAGMENT,
              documentId: item.id, // Link to source document
              position: i, // Keep track of order
              timestamp: Date.now(),
            },
          };

          await this.createMemory(fragmentMemory, 'knowledge');
          fragmentsProcessed++;
        } catch (error) {
          const errorMsg = error instanceof Error ? error.message : String(error);
          span.recordException(error as Error);
          span.setAttributes({
            'error.fragment': i,
            'error.message': errorMsg,
          });
          this.runtimeLogger.error(`Error processing fragment ${i}: ${errorMsg}`);
        }
      }

      span.setAttributes({
        'fragments.processed': fragmentsProcessed,
        'fragments.success_rate': fragmentsProcessed / fragments.length,
      });
      span.addEvent('knowledge_processing_complete');
    });
  }

  async processCharacterKnowledge(items: string[]) {
    const processingPromises = items.map(async (item) => {
      await this.knowledgeProcessingSemaphore.acquire();
      try {
        const knowledgeId = createUniqueUuid(this, item);
        if (await this.checkExistingKnowledge(knowledgeId)) {
          return;
        }

        this.runtimeLogger.debug(
          'Processing knowledge for ',
          this.character.name,
          ' - ',
          item.slice(0, 100)
        );

        // Extract metadata from the knowledge item
        let metadata: MemoryMetadata = {
          type: MemoryType.DOCUMENT,
          timestamp: Date.now(),
        };

        const pathMatch = item.match(/^Path: (.+?)(?:\n|\r\n)/);
        if (pathMatch) {
          const filePath = pathMatch[1].trim();
          const extension = filePath.split('.').pop() || '';
          const filename = filePath.split('/').pop() || '';
          const title = filename.replace(`.${extension}`, '');

          metadata = {
            ...metadata,
            path: filePath,
            filename: filename,
            fileExt: extension,
            title: title,
            fileType: `text/${extension || 'plain'}`,
            fileSize: item.length,
            source: 'character',
          };
        }

        await this.addKnowledge({
          id: knowledgeId,
          content: {
            text: item,
          },
          metadata,
        });
      } catch (error) {
        await this.handleProcessingError(error, 'processing character knowledge');
      } finally {
        this.knowledgeProcessingSemaphore.release();
      }
    });

    await Promise.all(processingPromises);
  }

  setSetting(key: string, value: string | boolean | null | any, secret = false) {
    if (secret) {
      if (!this.character.secrets) {
        this.character.secrets = {};
      }
      this.character.secrets[key] = value;
    } else {
      if (!this.character.settings) {
        this.character.settings = {};
      }
      this.character.settings[key] = value;
    }
  }

  getSetting(key: string): string | boolean | null | any {
    const value =
      this.character.secrets?.[key] ||
      this.character.settings?.[key] ||
      this.character.settings?.secrets?.[key] ||
      this.settings[key];

    const decryptedValue = decryptSecret(value, getSalt());

    if (decryptedValue === 'true') return true;
    if (decryptedValue === 'false') return false;
    return decryptedValue || null;
  }

  /**
   * Get the number of messages that are kept in the conversation buffer.
   * @returns The number of recent messages to be kept in memory.
   */
  getConversationLength() {
    return this.#conversationLength;
  }

  registerDatabaseAdapter(adapter: IDatabaseAdapter) {
    if (this.adapter) {
      this.runtimeLogger.warn(
        'Database adapter already registered. Additional adapters will be ignored. This may lead to unexpected behavior.'
      );
    } else {
      this.adapter = adapter;
      this.runtimeLogger.debug('Success: Database adapter registered successfully.');
    }
  }

  /**
   * Register a provider for the agent to use.
   * @param provider The provider to register.
   */
  registerProvider(provider: Provider) {
    this.providers.push(provider);
    this.runtimeLogger.debug(`Success: Provider ${provider.name} registered successfully.`);
  }

  /**
   * Register an action for the agent to perform.
   * @param action The action to register.
   */
  registerAction(action: Action) {
    this.runtimeLogger.debug(
      `${this.character.name}(${this.agentId}) - Registering action: ${action.name}`
    );
    // if an action with the same name already exists, throw a warning and don't add the new action
    if (this.actions.find((a) => a.name === action.name)) {
      this.runtimeLogger.warn(
        `${this.character.name}(${this.agentId}) - Action ${action.name} already exists. Skipping registration.`
      );
    } else {
      this.actions.push(action);
      this.runtimeLogger.debug(
        `${this.character.name}(${this.agentId}) - Action ${action.name} registered successfully.`
      );
    }
  }

  /**
   * Register an evaluator to assess and guide the agent's responses.
   * @param evaluator The evaluator to register.
   */
  registerEvaluator(evaluator: Evaluator) {
    this.evaluators.push(evaluator);
  }

  /**
   * Register a context provider to provide context for message generation.
   * @param provider The context provider to register.
   */
  registerContextProvider(provider: Provider) {
    this.providers.push(provider);
  }

  /**
   * Process the actions of a message.
   * @param message The message to process.
   * @param responses The array of response memories to process actions from.
   * @param state Optional state object for the action processing.
   * @param callback Optional callback handler for action results.
   */
  async processActions(
    message: Memory,
    responses: Memory[],
    state?: State,
    callback?: HandlerCallback
  ): Promise<void> {
    return this.startSpan('AgentRuntime.processActions', async (span) => {
      span.setAttributes({
        'message.id': message.id,
        'responses.count': responses.length,
        'agent.id': this.agentId,
      });

      for (const response of responses) {
        if (!response.content?.actions || response.content.actions.length === 0) {
          span.addEvent('no_actions_in_response');
          this.runtimeLogger.warn('No action found in the response content.');
          continue;
        }

        const actions = response.content.actions;
        span.setAttributes({
          'actions.count': actions.length,
          'actions.names': JSON.stringify(actions),
        });

        function normalizeAction(action: string) {
          return action.toLowerCase().replace('_', '');
        }
        this.runtimeLogger.debug(
          `Found actions: ${this.actions.map((a) => normalizeAction(a.name))}`
        );

        for (const responseAction of actions) {
          span.addEvent(`processing_action_${responseAction}`);
          state = await this.composeState(message, ['RECENT_MESSAGES']);

          this.runtimeLogger.debug(`Success: Calling action: ${responseAction}`);
          const normalizedResponseAction = normalizeAction(responseAction);
          let action = this.actions.find(
            (a: { name: string }) =>
              normalizeAction(a.name).includes(normalizedResponseAction) || // the || is kind of a fuzzy match
              normalizedResponseAction.includes(normalizeAction(a.name)) //
          );

          if (action) {
            span.addEvent(`found_exact_action_${action.name}`);
            this.runtimeLogger.debug(`Success: Found action: ${action?.name}`);
          } else {
            span.addEvent('looking_for_similar_action');
            this.runtimeLogger.debug('Attempting to find action in similes.');
            for (const _action of this.actions) {
              const simileAction = _action.similes?.find(
                (simile) =>
                  simile.toLowerCase().replace('_', '').includes(normalizedResponseAction) ||
                  normalizedResponseAction.includes(simile.toLowerCase().replace('_', ''))
              );
              if (simileAction) {
                action = _action;
                span.addEvent(`found_similar_action_${action.name}`);
                this.runtimeLogger.debug(`Success: Action found in similes: ${action.name}`);
                break;
              }
            }
          }

          if (!action) {
            const errorMsg = `No action found for: ${responseAction}`;
            span.addEvent('action_not_found');
            span.setAttributes({
              'error.action': responseAction,
            });
            this.runtimeLogger.error(errorMsg);
            continue;
          }

          if (!action.handler) {
            span.addEvent('action_has_no_handler');
            span.setAttributes({
              'error.action': action.name,
            });
            this.runtimeLogger.error(`Action ${action.name} has no handler.`);
            continue;
          }

          try {
            span.addEvent(`executing_action_${action.name}`);
            this.runtimeLogger.debug(`Executing handler for action: ${action.name}`);

            // Wrap individual action handler invocation in its own span
            await this.startSpan(`Action.${action.name}`, async (actionSpan) => {
              actionSpan.setAttributes({
                'action.name': action.name,
                'parent_span.id': span.spanContext().spanId, // Link to parent processActions span
              });

              // Log input parameters (avoid logging potentially large state)
              actionSpan.addEvent('action.input', {
                'message.id': message.id,
                'state.keys': state ? JSON.stringify(Object.keys(state.values)) : 'none',

                options: JSON.stringify({}), // Hardcoded empty options for now
                'responses.count': responses?.length ?? 0,
                'responses.ids': JSON.stringify(responses?.map((r) => r.id) ?? []),
              });

              try {
                // Execute the action handler and capture the result
                const result = await action.handler(this, message, state, {}, callback, responses);

                // Log the result in the output event
                actionSpan.addEvent('action.output', {
                  status: 'success',
                  result: JSON.stringify(result, safeReplacer()), // Log stringified result
                });
                actionSpan.setStatus({ code: SpanStatusCode.OK });
              } catch (handlerError) {
                const handlerErrorMessage =
                  handlerError instanceof Error ? handlerError.message : String(handlerError);
                actionSpan.recordException(handlerError as Error);
                actionSpan.setStatus({ code: SpanStatusCode.ERROR, message: handlerErrorMessage });
                actionSpan.setAttributes({
                  'error.message': handlerErrorMessage,
                });
                actionSpan.addEvent('action.output', {
                  status: 'error',
                  error: handlerErrorMessage,
                });
                // Re-throw the error to be caught by the outer try/catch
                throw handlerError;
              }
            }); // End of Action.${action.name} span

            span.addEvent(`action_executed_successfully_${action.name}`);
            this.runtimeLogger.debug(`Success: Action ${action.name} executed successfully.`);

            // log to database
            this.adapter.log({
              entityId: message.entityId,
              roomId: message.roomId,
              type: 'action',
              body: {
                action: action.name,
                message: message.content.text,
                messageId: message.id,
                state,
                responses,
              },
            });
          } catch (error) {
            const errorMessage = error instanceof Error ? error.message : String(error);
            span.recordException(error as Error);
            span.setStatus({
              code: SpanStatusCode.ERROR,
              message: errorMessage,
            });
            span.setAttributes({
              'error.action': action.name,
              'error.message': errorMessage,
            });
            this.runtimeLogger.error(error);
            throw error;
          }
        }
      }
    });
  }

  /**
   * Evaluate the message and state using the registered evaluators.
   * @param message The message to evaluate.
   * @param state The state of the agent.
   * @param didRespond Whether the agent responded to the message.~
   * @param callback The handler callback
   * @returns The results of the evaluation.
   */
  async evaluate(
    message: Memory,
    state: State,
    didRespond?: boolean,
    callback?: HandlerCallback,
    responses?: Memory[]
  ) {
    // Start root span for evaluation
    return this.startSpan('AgentRuntime.evaluate', async (span) => {
      span.setAttributes({
        'agent.id': this.agentId,
        'character.name': this.character?.name,
        'message.id': message?.id,
        'room.id': message?.roomId,
        'entity.id': message?.entityId,
        did_respond: didRespond,
        responses_count: responses?.length || 0,
      });
      span.addEvent('evaluation_started');

      const evaluatorPromises = this.evaluators.map(async (evaluator: Evaluator) => {
        if (!evaluator.handler) {
          return null;
        }
        if (!didRespond && !evaluator.alwaysRun) {
          return null;
        }
        const result = await evaluator.validate(this, message, state);

        if (result) {
          return evaluator;
        }
        return null;
      });

      const evaluators = (await Promise.all(evaluatorPromises)).filter(Boolean) as Evaluator[];
      span.setAttribute('selected_evaluators_count', evaluators.length);
      span.addEvent('evaluator_selection_complete', {
        'evaluator.names': JSON.stringify(evaluators.map((e) => e.name)),
      });

      // get the evaluators that were chosen by the response handler

      if (evaluators.length === 0) {
        span.addEvent('no_evaluators_selected');
        return [];
      }

      // Note: composeState is already instrumented, will be nested automatically
      state = await this.composeState(message, ['RECENT_MESSAGES', 'EVALUATORS']);

      span.addEvent('evaluator_execution_start');
      await Promise.all(
        evaluators.map(async (evaluator) => {
          if (evaluator.handler) {
            // TODO: Instrument individual evaluator handlers if needed (potentially in plugins)
            await evaluator.handler(this, message, state, {}, callback, responses);
            // log to database
            this.adapter.log({
              entityId: message.entityId,
              roomId: message.roomId,
              type: 'evaluator',
              body: {
                evaluator: evaluator.name,
                messageId: message.id,
                message: message.content.text,
                state, // Consider if state should be logged here, can be large
              },
            });
          }
        })
      );
      span.addEvent('evaluator_execution_complete');
      span.addEvent('evaluation_complete');

      return evaluators;
    });
  }

  async ensureConnection({
    entityId,
    roomId,
    userName,
    name,
    source,
    type,
    channelId,
    serverId,
    worldId,
    userId,
  }: {
    entityId: UUID;
    roomId: UUID;
    userName?: string;
    name?: string;
    source?: string;
    type?: ChannelType;
    channelId?: string;
    serverId?: string;
    worldId?: UUID;
    userId?: UUID;
  }) {
    if (entityId === this.agentId) {
      throw new Error('Agent should not connect to itself');
    }

    if (!worldId && serverId) {
      worldId = createUniqueUuid(this, serverId);
    }

    const names = [name, userName].filter(Boolean);
    const metadata = {
      [source]: {
        id: userId,
        name: name,
        userName: userName,
      },
    };

    // Step 1: Handle entity creation/update with proper error handling
    try {
      // First check if the entity exists
      const entity = await this.adapter.getEntityById(entityId);

      if (!entity) {
        // Try to create the entity
        try {
          const success = await this.adapter.createEntity({
            id: entityId,
            names,
            metadata,
            agentId: this.agentId,
          });

          if (success) {
            this.runtimeLogger.debug(
              `Created new entity ${entityId} for user ${name || userName || 'unknown'}`
            );
          } else {
            throw new Error(`Failed to create entity ${entityId}`);
          }
        } catch (error) {
          // If we get a duplicate key error, the entity exists in the database but isn't
          // associated with this agent - this is expected in multi-agent scenarios
          if (error.message?.includes('duplicate key') || error.code === '23505') {
            this.runtimeLogger.debug(
              `Entity ${entityId} exists in database but not for this agent. This is normal in multi-agent setups.`
            );
          } else {
            // For any other errors, re-throw
            throw error;
          }
        }
      } else {
        // Entity exists for this agent, update if needed
        await this.adapter.updateEntity({
          id: entityId,
          names: [...new Set([...(entity.names || []), ...names])].filter(Boolean),
          metadata: {
            ...entity.metadata,
            [source]: {
              ...entity.metadata?.[source],
              name: name,
              userName: userName,
            },
          },
          agentId: this.agentId,
        });
      }

      // Step 2: Ensure world exists
      if (worldId) {
        await this.ensureWorldExists({
          id: worldId,
          name: serverId ? `World for server ${serverId}` : `World for room ${roomId}`,
          agentId: this.agentId,
          serverId: serverId || 'default',
          metadata,
        });
      }

      // Step 3: Ensure room exists
      await this.ensureRoomExists({
        id: roomId,
        name: name,
        source,
        type,
        channelId,
        serverId,
        worldId,
      });

      // Step 4: Add participants to the room
      // For the user entity, we'll try even if we couldn't retrieve it
      try {
        await this.ensureParticipantInRoom(entityId, roomId);
      } catch (error) {
        // If the normal flow fails because the entity isn't found,
        // try direct participant addition as a clean fallback
        if (error.message?.includes('not found')) {
          const added = await this.adapter.addParticipant(entityId, roomId);
          if (!added) {
            throw new Error(`Failed to add participant ${entityId} to room ${roomId}`);
          }
          this.runtimeLogger.debug(`Added participant ${entityId} to room ${roomId} directly`);
        } else {
          throw error;
        }
      }

      // Always add the agent to the room
      await this.ensureParticipantInRoom(this.agentId, roomId);

      this.runtimeLogger.debug(
        `Success: Successfully connected entity ${entityId} in room ${roomId}`
      );
    } catch (error) {
      this.runtimeLogger.error(
        `Failed to ensure connection: ${error instanceof Error ? error.message : String(error)}`
      );
      throw error;
    }
  }

  /**
   * Ensures a participant is added to a room, checking that the entity exists first
   */
  async ensureParticipantInRoom(entityId: UUID, roomId: UUID) {
    // Make sure entity exists in database before adding as participant
    const entity = await this.adapter.getEntityById(entityId);

    // If entity is not found but it's not the agent itself, we might still want to proceed
    // This can happen when an entity exists in the database but isn't associated with this agent
    if (!entity && entityId !== this.agentId) {
      this.runtimeLogger.warn(
        `Entity ${entityId} not directly accessible to agent ${this.agentId}. Will attempt to add as participant anyway.`
      );
    } else if (!entity) {
      throw new Error(`User ${entityId} not found`);
    }

    // Get current participants
    const participants = await this.adapter.getParticipantsForRoom(roomId);

    // Only add if not already a participant
    if (!participants.includes(entityId)) {
      // Add participant using the ID
      const added = await this.adapter.addParticipant(entityId, roomId);

      if (!added) {
        throw new Error(`Failed to add participant ${entityId} to room ${roomId}`);
      }

      if (entityId === this.agentId) {
        this.runtimeLogger.debug(
          `Agent ${this.character.name} linked to room ${roomId} successfully.`
        );
      } else {
        this.runtimeLogger.debug(`User ${entityId} linked to room ${roomId} successfully.`);
      }
    }
  }

  async removeParticipant(entityId: UUID, roomId: UUID): Promise<boolean> {
    return await this.adapter.removeParticipant(entityId, roomId);
  }

  async getParticipantsForEntity(entityId: UUID): Promise<Participant[]> {
    return await this.adapter.getParticipantsForEntity(entityId);
  }

  async getParticipantsForRoom(roomId: UUID): Promise<UUID[]> {
    return await this.adapter.getParticipantsForRoom(roomId);
  }

  async addParticipant(entityId: UUID, roomId: UUID): Promise<boolean> {
    return await this.adapter.addParticipant(entityId, roomId);
  }

  /**
   * Ensure the existence of a world.
   */
  async ensureWorldExists({ id, name, serverId, metadata }: World) {
    // try {
    const world = await this.getWorld(id);
    if (!world) {
      this.runtimeLogger.debug('Creating world:', {
        id,
        name,
        serverId,
        agentId: this.agentId,
      });
      await this.adapter.createWorld({
        id,
        name,
        agentId: this.agentId,
        serverId: serverId || 'default',
        metadata,
      });
      this.runtimeLogger.debug(`World ${id} created successfully.`);
    }
    // } catch (error) {
    //   this.runtimeLogger.error(
    //     `Failed to ensure world exists: ${
    //       error instanceof Error ? error.message : String(error)
    //     }`
    //   );
    //   throw error;
    // }
  }

  /**
   * Ensure the existence of a room between the agent and a user. If no room exists, a new room is created and the user
   * and agent are added as participants. The room ID is returned.
   * @param entityId - The user ID to create a room with.
   * @returns The room ID of the room between the agent and the user.
   * @throws An error if the room cannot be created.
   */
  async ensureRoomExists({ id, name, source, type, channelId, serverId, worldId, metadata }: Room) {
    const room = await this.adapter.getRoom(id);
    if (!room) {
      await this.adapter.createRoom({
        id,
        name,
        agentId: this.agentId,
        source,
        type,
        channelId,
        serverId,
        worldId,
        metadata,
      });
      this.runtimeLogger.debug(`Room ${id} created successfully.`);
    }
  }

  /**
   * Composes the agent's state by gathering data from enabled providers.
   * @param message - The message to use as context for state composition
   * @param filterList - Optional list of provider names to include, filtering out all others
   * @param includeList - Optional list of private provider names to include that would otherwise be filtered out
   * @returns A State object containing provider data, values, and text
   */
  async composeState(
    message: Memory,
    filterList: string[] | null = null, // only get providers that are in the filterList
    includeList: string[] | null = null // include providers that are private, dynamic or otherwise not included by default
  ): Promise<State> {
    return this.startSpan('AgentRuntime.composeState', async (span) => {
      span.setAttributes({
        'message.id': message.id,
        'agent.id': this.agentId,
        filter_list: filterList ? JSON.stringify(filterList) : 'none', // Use 'none' for clarity
        include_list: includeList ? JSON.stringify(includeList) : 'none', // Use 'none' for clarity
      });
      span.addEvent('state_composition_started');

      // Get cached state for this message ID first
      const cachedState = (await this.stateCache.get(message.id)) || {
        values: {},
        data: {},
        text: '',
      };

      // Get existing provider names from cache (if any)
      const existingProviderNames = cachedState.data.providers
        ? Object.keys(cachedState.data.providers)
        : [];

      span.setAttributes({
        cached_state_exists: !!cachedState.data.providers, // More specific check
        existing_providers_count: existingProviderNames.length,
        existing_providers: JSON.stringify(existingProviderNames), // Add list of existing providers
      });

      // Step 1: Determine base set of providers to fetch
      const providerNames = new Set<string>();

      if (filterList && filterList.length > 0) {
        // If filter list provided, start with just those providers
        filterList.forEach((name) => providerNames.add(name));
      } else {
        // Otherwise, start with all non-private, non-dynamic providers that aren't cached
        this.providers
          .filter((p) => !p.private && !p.dynamic && !existingProviderNames.includes(p.name))
          .forEach((p) => providerNames.add(p.name));
      }

      // Step 2: Always add providers from include list
      if (includeList && includeList.length > 0) {
        includeList.forEach((name) => providerNames.add(name));
      }

      // Get the actual provider objects and sort by position
      const providersToGet = Array.from(
        new Set(this.providers.filter((p) => providerNames.has(p.name)))
      ).sort((a, b) => (a.position || 0) - (b.position || 0));

      const providerNamesToGet = providersToGet.map((p) => p.name);
      span.setAttributes({
        providers_to_get_count: providersToGet.length,
        providers_to_get: JSON.stringify(providerNamesToGet), // Log names as JSON array
      });
      span.addEvent('starting_provider_fetch');

      // Fetch data from selected providers
      const providerData = await Promise.all(
        providersToGet.map(async (provider) => {
          // This creates nested spans for each provider call automatically
          return this.startSpan(`provider.${provider.name}`, async (providerSpan) => {
            const start = Date.now();
            try {
              const result = await provider.get(this, message, cachedState);
              const duration = Date.now() - start;

              providerSpan.setAttributes({
                'provider.name': provider.name,
                'provider.duration_ms': duration,
                'result.has_text': !!result.text,
                'result.values_keys': result.values
                  ? JSON.stringify(Object.keys(result.values))
                  : '[]',
              });
              providerSpan.addEvent('provider_fetch_complete');

              this.runtimeLogger.debug(`${provider.name} Provider took ${duration}ms to respond`);
              return {
                ...result,
                providerName: provider.name,
              };
            } catch (error) {
              const duration = Date.now() - start;
              const errorMessage = error instanceof Error ? error.message : String(error);
              providerSpan.recordException(error as Error);
              providerSpan.setStatus({ code: SpanStatusCode.ERROR, message: errorMessage });
              providerSpan.setAttributes({
                'provider.name': provider.name,
                'provider.duration_ms': duration,
                'error.message': errorMessage,
              });
              providerSpan.addEvent('provider_fetch_error');

              // Return empty result on error
              return { values: {}, text: '', providerName: provider.name };
            }
          });
        })
      );

      // Extract existing provider data from cache
      const existingProviderData = cachedState.data.providers || {};

      // Create a combined provider values structure that preserves all cached data
      // but updates with any newly fetched provider data
      const combinedValues = { ...existingProviderData };

      // Update with newly fetched provider data
      for (const result of providerData) {
        combinedValues[result.providerName] = result.values || {};
      }

      // Collect provider text from newly fetched providers
      const newProvidersText = providerData
        .map((result) => result.text)
        .filter((text) => text !== '')
        .join('\\n');

      // Combine with existing text if available
      let providersText = '';
      if (cachedState.text && newProvidersText) {
        providersText = `${cachedState.text}\\n${newProvidersText}`;
      } else if (newProvidersText) {
        providersText = newProvidersText;
      } else if (cachedState.text) {
        providersText = cachedState.text;
      }

      // Prepare final values
      const values = {
        ...(cachedState.values || {}),
      };

      // Safely merge all provider values
      for (const providerName in combinedValues) {
        const providerValues = combinedValues[providerName];
        if (providerValues && typeof providerValues === 'object') {
          Object.assign(values, providerValues);
        }
      }

      // Assemble and cache the new state
      const newState = {
        values: {
          ...values,
          providers: providersText,
        },
        data: {
          ...(cachedState.data || {}),
          providers: combinedValues,
        },
        text: providersText,
      } as State;

      // Cache the result for future use
      this.stateCache.set(message.id, newState);

      const finalProviderCount = Object.keys(combinedValues).length;
      const finalProviderNames = Object.keys(combinedValues);
      const finalValueKeys = Object.keys(newState.values); // Get keys from the merged state values

      span.setAttributes({
        // Remove original/redundant attributes
        // 'final_state_text_length': providersText.length,
        // 'provider_count_final': finalProviderCount,
        // 'provider_names_final': JSON.stringify(finalProviderNames),

        // Context-specific attributes
        'context.sources.provider_count': finalProviderCount,
        'context.sources.provider_names': JSON.stringify(finalProviderNames),
        'context.state.value_keys': JSON.stringify(finalValueKeys),
        'context.state.text_length': providersText.length,
        // Flags for common providers
        'context.sources.used_memory': finalProviderNames.includes('RECENT_MESSAGES'),
        'context.sources.used_knowledge': finalProviderNames.includes('KNOWLEDGE'),
        'context.sources.used_character': finalProviderNames.includes('CHARACTER'),
        'context.sources.used_actions': finalProviderNames.includes('ACTIONS'),
        'context.sources.used_facts': finalProviderNames.includes('FACTS'), // Example, adjust if needed
      });

      // Log final text as event, using updated event name
      span.addEvent('context.composed', {
        'context.final_string':
          providersText.length > 1000 ? providersText.substring(0, 997) + '...' : providersText, // Truncate if needed
        'context.final_length': providersText.length,
      });
      span.addEvent('state_composition_complete');

      return newState;
    });
  }

  getService<T extends Service>(service: ServiceTypeName): T | null {
    const serviceInstance = this.services.get(service);
    if (!serviceInstance) {
      this.runtimeLogger.warn(`Service ${service} not found`);
      return null;
    }
    return serviceInstance as T;
  }

  async registerService(service: typeof Service): Promise<void> {
    return this.startSpan('AgentRuntime.registerService', async (span) => {
      const serviceType = service.serviceType as ServiceTypeName;
      span.setAttributes({
        'service.type': serviceType || 'unknown',
        'agent.id': this.agentId,
      });

      if (!serviceType) {
        span.addEvent('service_missing_type');
        return;
      }
      this.runtimeLogger.debug(
        `${this.character.name}(${this.agentId}) - Registering service:`,
        serviceType
      );

      if (this.services.has(serviceType)) {
        span.addEvent('service_already_registered');
        this.runtimeLogger.warn(
          `${this.character.name}(${this.agentId}) - Service ${serviceType} is already registered. Skipping registration.`
        );
        return;
      }

      try {
        span.addEvent('starting_service');
        const serviceInstance = await service.start(this);

        // Add the service to the services map
        this.services.set(serviceType, serviceInstance);
        span.addEvent('service_registered');
        this.runtimeLogger.debug(
          `${this.character.name}(${this.agentId}) - Service ${serviceType} registered successfully`
        );
      } catch (error) {
        const errorMessage = error instanceof Error ? error.message : String(error);
        span.recordException(error as Error);
        span.setStatus({
          code: SpanStatusCode.ERROR,
          message: errorMessage,
        });
        this.runtimeLogger.error(
          `${this.character.name}(${this.agentId}) - Failed to register service ${serviceType}: ${errorMessage}`
        );
        throw error;
      }
    });
  }

  registerModel(modelType: ModelTypeName, handler: (params: any) => Promise<any>) {
    const modelKey = typeof modelType === 'string' ? modelType : ModelType[modelType];
    if (!this.models.has(modelKey)) {
      this.models.set(modelKey, []);
    }
    this.models.get(modelKey)?.push(handler);
  }

  getModel(
    modelType: ModelTypeName
  ): ((runtime: IAgentRuntime, params: any) => Promise<any>) | undefined {
    const modelKey = typeof modelType === 'string' ? modelType : ModelType[modelType];
    const models = this.models.get(modelKey);
    if (!models?.length) {
      return undefined;
    }
    return models[0];
  }

  /**
   * Use a model with strongly typed parameters and return values based on model type
   * @template T - The model type to use
   * @template R - The expected return type, defaults to the type defined in ModelResultMap[T]
   * @param {T} modelType - The type of model to use
   * @param {ModelParamsMap[T] | any} params - The parameters for the model, typed based on model type
   * @returns {Promise<R>} - The model result, typed based on the provided generic type parameter
   */
  async useModel<T extends ModelTypeName, R = ModelResultMap[T]>(
    modelType: T,
    params: Omit<ModelParamsMap[T], 'runtime'> | any
  ): Promise<R> {
    // Use modelType directly in span name for better granularity
    return this.startSpan(`AgentRuntime.useModel.${modelType}`, async (span) => {
      const modelKey = typeof modelType === 'string' ? modelType : ModelType[modelType];

      // Try to extract prompt content from params (common patterns)
      const promptContent =
        params?.prompt ||
        params?.input ||
        (Array.isArray(params?.messages) ? JSON.stringify(params.messages) : null);

      // Add essential attributes and params/prompt as events
      span.setAttributes({
        'llm.request.model': modelKey, // Semantic convention
        'agent.id': this.agentId,
        'llm.request.temperature': params?.temperature,
        'llm.request.top_p': params?.top_p,
        'llm.request.max_tokens': params?.max_tokens || params?.max_tokens_to_sample, // Handle variations
      });
      span.addEvent('model_parameters', { params: JSON.stringify(params, safeReplacer()) }); // Log full params
      if (promptContent) {
        span.addEvent('llm.prompt', { 'prompt.content': promptContent }); // Log extracted prompt
      }
      // Note: Logging raw API response is not feasible here as the call happens within the model handler.

      const model = this.getModel(modelKey);
      if (!model) {
        const errorMsg = `No handler found for delegate type: ${modelKey}`;
        span.setStatus({ code: SpanStatusCode.ERROR, message: errorMsg });
        throw new Error(errorMsg);
      }

      // Log input parameters (keep debug log if useful)
      this.runtimeLogger.debug(
        `[useModel] ${model} input:`,
        JSON.stringify(params, safeReplacer(), 2)
      );

      // Handle different parameter formats
      let paramsWithRuntime: any;

      // If params is a simple value (string, number, etc.), pass it directly
      if (
        params === null ||
        params === undefined ||
        typeof params !== 'object' ||
        Array.isArray(params) ||
        (typeof Buffer !== 'undefined' && Buffer.isBuffer(params))
      ) {
        paramsWithRuntime = params;
      } else {
        // Otherwise inject the runtime
        paramsWithRuntime = {
          ...params,
          runtime: this,
        };
      }

      // Start timer
      const startTime = performance.now();
      span.addEvent('model_execution_start');

      try {
        // Call the model
        const response = await model(this, paramsWithRuntime);

        // Calculate elapsed time
        const elapsedTime = performance.now() - startTime;
        span.setAttributes({
          'llm.duration_ms': elapsedTime, // Consider llm.duration semantic convention
          // Attempt to extract token counts if response structure is known/standardized
          // Example (adjust based on actual response structure):
          'llm.usage.prompt_tokens': (response as any)?.usage?.prompt_tokens,
          'llm.usage.completion_tokens': (response as any)?.usage?.completion_tokens,
          'llm.usage.total_tokens': (response as any)?.usage?.total_tokens,
        });

        // Log response as event
        span.addEvent('model_response', { response: JSON.stringify(response, safeReplacer()) }); // Log processed response

        // Log timing (keep debug log if useful)
        this.runtimeLogger.debug(`[useModel] ${modelKey} completed in ${elapsedTime.toFixed(2)}ms`);

<<<<<<< HEAD
        // Log response (keep debug log if useful)
        this.runtimeLogger.debug(
          `[useModel] ${modelKey} output:`,
          Array.isArray(response)
            ? `${JSON.stringify(response.slice(0, 5))}...${JSON.stringify(
                response.slice(-5)
              )} (${response.length} items)`
            : JSON.stringify(response)
        );

        // Log the model usage (keep adapter log if useful)
        this.adapter.log({
          entityId: this.agentId,
          roomId: this.agentId,
          body: {
            modelType,
            modelKey,
            params: params
              ? typeof params === 'object'
                ? Object.keys(params)
                : typeof params
              : null,
            response:
              Array.isArray(response) && response.every((x) => typeof x === 'number')
                ? '[array]'
                : response,
          },
          type: `useModel:${modelKey}`,
        });

        span.addEvent('model_execution_complete');
        span.setStatus({ code: SpanStatusCode.OK }); // Explicitly set OK status
        return response as R;
      } catch (error) {
        // Calculate time to error
        const errorTime = performance.now() - startTime;
=======
    // Log the model usage
    this.adapter.log({
      entityId: this.agentId,
      roomId: this.agentId,
      body: {
        modelType,
        modelKey,
        params: (() => {
          if (params === null || params === undefined) {
            return null;
          }
          // Handle Node.js Buffer
          if (typeof Buffer !== 'undefined' && Buffer.isBuffer(params)) {
            return `[Audio Buffer (${params.length} bytes)]`;
          }
          // Handle TypedArrays (Uint8Array, Float32Array, etc.)
          if (ArrayBuffer.isView(params)) {
            // Use constructor name for TypedArray type (e.g., 'Uint8Array')
            // Use 'length' for element count in TypedArrays
            return `[Audio ${params.constructor.name} (${(params as any).length})]`;
          }
          // Handle other objects
          if (typeof params === 'object') {
            return Object.keys(params);
          }
          // Handle primitives
          return typeof params;
        })(),
        response:
          Array.isArray(response) && response.every((x) => typeof x === 'number')
            ? '[array]'
            : response,
      },
      type: `useModel:${modelKey}`,
    });
>>>>>>> 85a9245a

        // Record error details
        const errorMessage = error instanceof Error ? error.message : String(error);
        span.recordException(error as Error);
        span.setStatus({
          code: SpanStatusCode.ERROR,
          message: errorMessage,
        });
        span.setAttributes({
          'error.time_ms': errorTime,
          'error.message': errorMessage,
        });
        span.addEvent('model_execution_error'); // Add specific error event

        // Rethrow the error
        throw error;
      }
    });
  }

  registerEvent(event: string, handler: (params: any) => Promise<void>) {
    // --- Reverted: Original simple registration logic ---
    if (!this.events.has(event)) {
      this.events.set(event, []);
    }
    this.events.get(event)?.push(handler);
  }

  getEvent(event: string): ((params: any) => Promise<void>)[] | undefined {
    return this.events.get(event);
  }

  async emitEvent(event: string | string[], params: any) {
    const events = Array.isArray(event) ? event : [event];

    for (const eventName of events) {
      const isMessageReceivedEvent = eventName === EventType.MESSAGE_RECEIVED;
      const instrumentationEnabled = this.instrumentationService?.isEnabled?.() && this.tracer;
      const eventHandlers = this.events.get(eventName);

      if (!eventHandlers) {
        continue; // No handlers for this event
      }

      if (isMessageReceivedEvent && instrumentationEnabled) {
        // --- Instrument with startSpan + context.with ---
        const message = (params as MessagePayload)?.message;
        const rootSpan = this.tracer.startSpan('AgentRuntime.handleMessageEvent', {
          attributes: {
            'agent.id': this.agentId,
            'character.name': this.character?.name,
            'room.id': message?.roomId || 'unknown',
            'user.id': message?.entityId || 'unknown',
            'message.id': message?.id || 'unknown',
            'event.name': eventName,
          },
        });

        // Create a new context with the rootSpan as active
        const spanContext = trace.setSpan(context.active(), rootSpan);

        try {
          rootSpan.addEvent('processing_started');
          // Execute handlers within the new context
          await context.with(spanContext, async () => {
            await Promise.all(
              eventHandlers.map((handler) => {
                // Explicitly capture the active context for each handler
                const ctx = context.active();
                return context.with(ctx, () => handler(params));
              })
            );
          });
          rootSpan.setStatus({ code: SpanStatusCode.OK });
        } catch (error) {
          this.runtimeLogger.error(
            `Error during instrumented handler execution for event ${eventName}:`,
            error
          );
          rootSpan.recordException(error as Error);
          rootSpan.setStatus({ code: SpanStatusCode.ERROR, message: (error as Error).message });
          // throw error; // Re-throw if needed
        } finally {
          rootSpan.addEvent('processing_ended');
          rootSpan.end();
        }
        // --- End Instrumentation ---
      } else {
        // --- No Instrumentation: Execute directly ---
        try {
          await Promise.all(eventHandlers.map((handler) => handler(params)));
        } catch (error) {
          this.runtimeLogger.error(
            `Error during emitEvent for ${eventName} (handler execution):`,
            error
          );
          // throw error; // Re-throw if necessary
        }
      }
    }
  }

  async ensureEmbeddingDimension() {
    this.runtimeLogger.debug(
      `[AgentRuntime][${this.character.name}] Starting ensureEmbeddingDimension`
    );

    if (!this.adapter) {
      throw new Error(
        `[AgentRuntime][${this.character.name}] Database adapter not initialized before ensureEmbeddingDimension`
      );
    }

    try {
      const model = this.getModel(ModelType.TEXT_EMBEDDING);
      if (!model) {
        throw new Error(
          `[AgentRuntime][${this.character.name}] No TEXT_EMBEDDING model registered`
        );
      }

      this.runtimeLogger.debug(
        `[AgentRuntime][${this.character.name}] Getting embedding dimensions`
      );
      const embedding = await this.useModel(ModelType.TEXT_EMBEDDING, null);

      if (!embedding || !embedding.length) {
        throw new Error(`[AgentRuntime][${this.character.name}] Invalid embedding received`);
      }

      this.runtimeLogger.debug(
        `[AgentRuntime][${this.character.name}] Setting embedding dimension: ${embedding.length}`
      );
      await this.adapter.ensureEmbeddingDimension(embedding.length);
      this.runtimeLogger.debug(
        `[AgentRuntime][${this.character.name}] Successfully set embedding dimension`
      );
    } catch (error) {
      this.runtimeLogger.debug(
        `[AgentRuntime][${this.character.name}] Error in ensureEmbeddingDimension:`,
        error
      );
      throw error;
    }
  }

  registerTaskWorker(taskHandler: TaskWorker): void {
    if (this.taskWorkers.has(taskHandler.name)) {
      this.runtimeLogger.warn(
        `Task definition ${taskHandler.name} already registered. Will be overwritten.`
      );
    }
    this.taskWorkers.set(taskHandler.name, taskHandler);
  }

  /**
   * Get a task worker by name
   */
  getTaskWorker(name: string): TaskWorker | undefined {
    return this.taskWorkers.get(name);
  }

  // Implement database adapter methods

  get db(): any {
    return this.adapter.db;
  }

  async init(): Promise<void> {
    await this.adapter.init();
  }

  async close(): Promise<void> {
    await this.adapter.close();
  }

  async getAgent(agentId: UUID): Promise<Agent | null> {
    return await this.adapter.getAgent(agentId);
  }

  async getAgents(): Promise<Agent[]> {
    return await this.adapter.getAgents();
  }

  async createAgent(agent: Partial<Agent>): Promise<boolean> {
    return await this.adapter.createAgent(agent);
  }

  async updateAgent(agentId: UUID, agent: Partial<Agent>): Promise<boolean> {
    return await this.adapter.updateAgent(agentId, agent);
  }

  async deleteAgent(agentId: UUID): Promise<boolean> {
    return await this.adapter.deleteAgent(agentId);
  }

  async ensureAgentExists(agent: Partial<Agent>): Promise<Agent> {
    return await this.adapter.ensureAgentExists(agent);
  }

  async getEntityById(entityId: UUID): Promise<Entity | null> {
    return await this.adapter.getEntityById(entityId);
  }

  async getEntitiesForRoom(roomId: UUID, includeComponents?: boolean): Promise<Entity[]> {
    return await this.adapter.getEntitiesForRoom(roomId, includeComponents);
  }

  async createEntity(entity: Entity): Promise<boolean> {
    if (!entity.agentId) {
      entity.agentId = this.agentId;
    }
    return await this.adapter.createEntity(entity);
  }

  async updateEntity(entity: Entity): Promise<void> {
    await this.adapter.updateEntity(entity);
  }

  async getComponent(
    entityId: UUID,
    type: string,
    worldId?: UUID,
    sourceEntityId?: UUID
  ): Promise<Component | null> {
    return await this.adapter.getComponent(entityId, type, worldId, sourceEntityId);
  }

  async getComponents(entityId: UUID, worldId?: UUID, sourceEntityId?: UUID): Promise<Component[]> {
    return await this.adapter.getComponents(entityId, worldId, sourceEntityId);
  }

  async createComponent(component: Component): Promise<boolean> {
    return await this.adapter.createComponent(component);
  }

  async updateComponent(component: Component): Promise<void> {
    await this.adapter.updateComponent(component);
  }

  async deleteComponent(componentId: UUID): Promise<void> {
    await this.adapter.deleteComponent(componentId);
  }

  async addEmbeddingToMemory(memory: Memory): Promise<Memory> {
    // Return early if embedding already exists
    if (memory.embedding) {
      return memory;
    }

    const memoryText = memory.content.text;

    // Validate memory has text content
    if (!memoryText) {
      throw new Error('Cannot generate embedding: Memory content is empty');
    }

    try {
      // Generate embedding from text content
      memory.embedding = await this.useModel(ModelType.TEXT_EMBEDDING, {
        text: memoryText,
      });
    } catch (error) {
      logger.error('Failed to generate embedding:', error);
      // Fallback to zero vector if embedding fails
      memory.embedding = await this.useModel(ModelType.TEXT_EMBEDDING, null);
    }

    return memory;
  }

  async getMemories(params: {
    entityId?: UUID;
    agentId?: UUID;
    roomId?: UUID;
    count?: number;
    unique?: boolean;
    tableName: string;
    start?: number;
    end?: number;
  }): Promise<Memory[]> {
    return await this.adapter.getMemories(params);
  }

  async getMemoryById(id: UUID): Promise<Memory | null> {
    return await this.adapter.getMemoryById(id);
  }

  async getMemoriesByIds(ids: UUID[], tableName?: string): Promise<Memory[]> {
    return await this.adapter.getMemoriesByIds(ids, tableName);
  }

  async getMemoriesByRoomIds(params: {
    tableName: string;
    roomIds: UUID[];
    limit?: number;
  }): Promise<Memory[]> {
    return await this.adapter.getMemoriesByRoomIds(params);
  }

  async getCachedEmbeddings(params: {
    query_table_name: string;
    query_threshold: number;
    query_input: string;
    query_field_name: string;
    query_field_sub_name: string;
    query_match_count: number;
  }): Promise<{ embedding: number[]; levenshtein_score: number }[]> {
    return await this.adapter.getCachedEmbeddings(params);
  }

  async log(params: {
    body: { [key: string]: unknown };
    entityId: UUID;
    roomId: UUID;
    type: string;
  }): Promise<void> {
    await this.adapter.log(params);
  }

  async searchMemories(params: {
    embedding: number[];
    match_threshold?: number;
    count?: number;
    roomId?: UUID;
    unique?: boolean;
    tableName: string;
  }): Promise<Memory[]> {
    return await this.adapter.searchMemories(params);
  }

  async createMemory(memory: Memory, tableName: string, unique?: boolean): Promise<UUID> {
    return await this.adapter.createMemory(memory, tableName, unique);
  }

  async updateMemory(
    memory: Partial<Memory> & { id: UUID; metadata?: MemoryMetadata }
  ): Promise<boolean> {
    return await this.adapter.updateMemory(memory);
  }

  async deleteMemory(memoryId: UUID): Promise<void> {
    await this.adapter.deleteMemory(memoryId);
  }

  async deleteAllMemories(roomId: UUID, tableName: string): Promise<void> {
    await this.adapter.deleteAllMemories(roomId, tableName);
  }

  async countMemories(roomId: UUID, unique?: boolean, tableName?: string): Promise<number> {
    return await this.adapter.countMemories(roomId, unique, tableName);
  }

  async getLogs(params: {
    entityId: UUID;
    roomId?: UUID;
    type?: string;
    count?: number;
    offset?: number;
  }): Promise<Log[]> {
    return await this.adapter.getLogs(params);
  }

  async deleteLog(logId: UUID): Promise<void> {
    await this.adapter.deleteLog(logId);
  }

  async createWorld(world: World): Promise<UUID> {
    return await this.adapter.createWorld(world);
  }

  async getWorld(id: UUID): Promise<World | null> {
    return await this.adapter.getWorld(id);
  }

  async getAllWorlds(): Promise<World[]> {
    return await this.adapter.getAllWorlds();
  }

  async updateWorld(world: World): Promise<void> {
    await this.adapter.updateWorld(world);
  }

  async getRoom(roomId: UUID): Promise<Room | null> {
    return await this.adapter.getRoom(roomId);
  }

  async createRoom({ id, name, source, type, channelId, serverId, worldId }: Room): Promise<UUID> {
    return await this.adapter.createRoom({
      id,
      name,
      source,
      type,
      channelId,
      serverId,
      worldId,
    });
  }

  async deleteRoom(roomId: UUID): Promise<void> {
    await this.adapter.deleteRoom(roomId);
  }

  async updateRoom(room: Room): Promise<void> {
    await this.adapter.updateRoom(room);
  }

  async getRoomsForParticipant(entityId: UUID): Promise<UUID[]> {
    return await this.adapter.getRoomsForParticipant(entityId);
  }

  async getRoomsForParticipants(userIds: UUID[]): Promise<UUID[]> {
    return await this.adapter.getRoomsForParticipants(userIds);
  }

  async getRooms(worldId: UUID): Promise<Room[]> {
    return await this.adapter.getRooms(worldId);
  }

  async getParticipantUserState(
    roomId: UUID,
    entityId: UUID
  ): Promise<'FOLLOWED' | 'MUTED' | null> {
    return await this.adapter.getParticipantUserState(roomId, entityId);
  }

  async setParticipantUserState(
    roomId: UUID,
    entityId: UUID,
    state: 'FOLLOWED' | 'MUTED' | null
  ): Promise<void> {
    await this.adapter.setParticipantUserState(roomId, entityId, state);
  }

  async createRelationship(params: {
    sourceEntityId: UUID;
    targetEntityId: UUID;
    tags?: string[];
    metadata?: { [key: string]: any };
  }): Promise<boolean> {
    return await this.adapter.createRelationship(params);
  }

  async updateRelationship(relationship: Relationship): Promise<void> {
    await this.adapter.updateRelationship(relationship);
  }

  async getRelationship(params: {
    sourceEntityId: UUID;
    targetEntityId: UUID;
  }): Promise<Relationship | null> {
    return await this.adapter.getRelationship(params);
  }

  async getRelationships(params: { entityId: UUID; tags?: string[] }): Promise<Relationship[]> {
    return await this.adapter.getRelationships(params);
  }

  async getCache<T>(key: string): Promise<T | undefined> {
    return await this.adapter.getCache<T>(key);
  }

  async setCache<T>(key: string, value: T): Promise<boolean> {
    return await this.adapter.setCache<T>(key, value);
  }

  async deleteCache(key: string): Promise<boolean> {
    return await this.adapter.deleteCache(key);
  }

  async createTask(task: Task): Promise<UUID> {
    return await this.adapter.createTask(task);
  }

  async getTasks(params: { roomId?: UUID; tags?: string[] }): Promise<Task[]> {
    return await this.adapter.getTasks(params);
  }

  async getTask(id: UUID): Promise<Task | null> {
    return await this.adapter.getTask(id);
  }

  async getTasksByName(name: string): Promise<Task[]> {
    return await this.adapter.getTasksByName(name);
  }

  async updateTask(id: UUID, task: Partial<Task>): Promise<void> {
    await this.adapter.updateTask(id, task);
  }

  async deleteTask(id: UUID): Promise<void> {
    await this.adapter.deleteTask(id);
  }

  // Event emitter methods
  on(event: string, callback: (data: any) => void): void {
    if (!this.eventHandlers.has(event)) {
      this.eventHandlers.set(event, []);
    }
    this.eventHandlers.get(event)!.push(callback);
  }

  off(event: string, callback: (data: any) => void): void {
    if (!this.eventHandlers.has(event)) {
      return;
    }
    const handlers = this.eventHandlers.get(event)!;
    const index = handlers.indexOf(callback);
    if (index !== -1) {
      handlers.splice(index, 1);
    }
  }

  emit(event: string, data: any): void {
    if (!this.eventHandlers.has(event)) {
      return;
    }
    for (const handler of this.eventHandlers.get(event)!) {
      handler(data);
    }
  }

  /**
   * Sends a control message to the frontend to enable or disable input
   * @param {Object} params - Parameters for the control message
   * @param {UUID} params.roomId - The ID of the room to send the control message to
   * @param {'enable_input' | 'disable_input'} params.action - The action to perform
   * @param {string} [params.target] - Optional target element identifier
   * @returns {Promise<void>}
   */
  async sendControlMessage(params: {
    roomId: UUID;
    action: 'enable_input' | 'disable_input';
    target?: string;
  }): Promise<void> {
    try {
      const { roomId, action, target } = params;

      // Create the control message
      const controlMessage = {
        type: 'control',
        payload: {
          action,
          target,
        },
        roomId,
      };

      // Emit an event that can be handled by the websocket service or other handlers
      await this.emitEvent('CONTROL_MESSAGE', {
        runtime: this,
        message: controlMessage,
        source: 'agent',
      });

      this.runtimeLogger.debug(`Sent control message: ${action} to room ${roomId}`);
    } catch (error) {
      this.runtimeLogger.error(`Error sending control message: ${error}`);
    }
  }
}<|MERGE_RESOLUTION|>--- conflicted
+++ resolved
@@ -341,7 +341,6 @@
         throw new Error('*** registerPlugin plugin is undefined');
       }
 
-<<<<<<< HEAD
       // Add to plugins array if not already present - but only if it was not passed there initially
       // (otherwise we can't add to readonly array)
       if (!this.plugins.some((p) => p.name === plugin.name)) {
@@ -350,16 +349,6 @@
         span.addEvent('plugin_added_to_array');
         this.runtimeLogger.debug(`Success: Plugin ${plugin.name} registered successfully`);
       }
-=======
-    // Initialize the plugin if it has an init function
-    if (plugin && 'init' in plugin && plugin.init !== null && typeof plugin.init === 'function') {
-      try {
-        await plugin.init(plugin.config || {}, this);
-        this.runtimeLogger.debug(`Success: Plugin ${plugin.name} initialized successfully`);
-      } catch (error) {
-        // Check if the error is related to missing API keys
-        const errorMessage = error instanceof Error ? error.message : String(error);
->>>>>>> 85a9245a
 
       // Initialize the plugin if it has an init function
       if (plugin.init) {
@@ -514,7 +503,6 @@
       // Track registered plugins to avoid duplicates
       const registeredPluginNames = new Set<string>();
 
-<<<<<<< HEAD
       // Load and register plugins from character configuration
       const pluginRegistrationPromises = [];
 
@@ -560,23 +548,6 @@
 
         // No need to transform agent's own ID
         const agentEntity = await this.adapter.getEntityById(this.agentId);
-=======
-    // First create the agent entity directly
-    try {
-      // Ensure agent exists first (this is critical for test mode)
-      const existingAgent = await this.adapter.ensureAgentExists(this.character as Partial<Agent>);
-
-      // No need to transform agent's own ID
-      let agentEntity = await this.adapter.getEntityById(this.agentId);
-
-      if (!agentEntity) {
-        const created = await this.createEntity({
-          id: this.agentId,
-          agentId: existingAgent.id,
-          names: Array.from(new Set([this.character.name].filter(Boolean))) as string[],
-          metadata: {},
-        });
->>>>>>> 85a9245a
 
         if (!agentEntity) {
           span.addEvent('creating_agent_entity');
@@ -587,7 +558,6 @@
             metadata: {},
           });
 
-<<<<<<< HEAD
           if (!created) {
             const errorMsg = `Failed to create entity for agent ${this.agentId}`;
             span.setStatus({ code: SpanStatusCode.ERROR, message: errorMsg });
@@ -629,32 +599,6 @@
         this.runtimeLogger.error(`Failed to initialize: ${errorMsg}`);
         throw error;
       }
-=======
-        agentEntity = await this.adapter.getEntityById(this.agentId);
-
-        this.runtimeLogger.debug(
-          `Success: Agent entity created successfully for ${this.character.name}`
-        );
-      }
-
-      if (!agentEntity) throw new Error(`Agent entity not found for ${this.agentId}`);
-
-      await Promise.all([
-        this.ensureRoomExists({
-          id: this.agentId,
-          name: this.character.name,
-          source: 'self',
-          type: ChannelType.SELF,
-        }),
-        ...pluginRegistrationPromises,
-      ]);
-    } catch (error) {
-      this.runtimeLogger.error(
-        `Failed to initialize: ${error instanceof Error ? error.message : String(error)}`
-      );
-      throw error;
-    }
->>>>>>> 85a9245a
 
       // Add agent as participant in its own room
       try {
@@ -1937,7 +1881,6 @@
         // Log timing (keep debug log if useful)
         this.runtimeLogger.debug(`[useModel] ${modelKey} completed in ${elapsedTime.toFixed(2)}ms`);
 
-<<<<<<< HEAD
         // Log response (keep debug log if useful)
         this.runtimeLogger.debug(
           `[useModel] ${modelKey} output:`,
@@ -1974,43 +1917,6 @@
       } catch (error) {
         // Calculate time to error
         const errorTime = performance.now() - startTime;
-=======
-    // Log the model usage
-    this.adapter.log({
-      entityId: this.agentId,
-      roomId: this.agentId,
-      body: {
-        modelType,
-        modelKey,
-        params: (() => {
-          if (params === null || params === undefined) {
-            return null;
-          }
-          // Handle Node.js Buffer
-          if (typeof Buffer !== 'undefined' && Buffer.isBuffer(params)) {
-            return `[Audio Buffer (${params.length} bytes)]`;
-          }
-          // Handle TypedArrays (Uint8Array, Float32Array, etc.)
-          if (ArrayBuffer.isView(params)) {
-            // Use constructor name for TypedArray type (e.g., 'Uint8Array')
-            // Use 'length' for element count in TypedArrays
-            return `[Audio ${params.constructor.name} (${(params as any).length})]`;
-          }
-          // Handle other objects
-          if (typeof params === 'object') {
-            return Object.keys(params);
-          }
-          // Handle primitives
-          return typeof params;
-        })(),
-        response:
-          Array.isArray(response) && response.every((x) => typeof x === 'number')
-            ? '[array]'
-            : response,
-      },
-      type: `useModel:${modelKey}`,
-    });
->>>>>>> 85a9245a
 
         // Record error details
         const errorMessage = error instanceof Error ? error.message : String(error);
