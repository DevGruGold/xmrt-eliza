--- conflicted
+++ resolved
@@ -44,12 +44,9 @@
   TaskWorker,
   UUID,
   World,
-<<<<<<< HEAD
-  TargetInfo, // Import new type
-  SendHandlerFunction, // Import new type
-=======
+  TargetInfo,
+  SendHandlerFunction,
   ModelHandler,
->>>>>>> dfb2acd0
 } from './types';
 import { EventType, type MessagePayload } from './types';
 import { stringToUuid } from './uuid';
