import { Buffer } from 'buffer';
import handlebars from 'handlebars';
import { sha1 } from 'js-sha1';
import { RecursiveCharacterTextSplitter } from 'langchain/text_splitter';
import pkg from 'stream-browserify';

import { names, uniqueNamesGenerator } from 'unique-names-generator';
import { z } from 'zod';
import * as pdfjsLib from 'pdfjs-dist/legacy/build/pdf.mjs';

// Explicitly set the workerSrc.
// This tells pdf.js where to load its worker script from.
// Your application's build process (e.g., for packages/cli) must ensure that
// 'pdf.worker.mjs' is available at a path relative to the main script or application root.
// A common setup is to copy 'node_modules/pdfjs-dist/legacy/build/pdf.worker.mjs' to the output directory.
pdfjsLib.GlobalWorkerOptions.workerSrc = './pdf.worker.mjs';

import logger from './logger';
import type { Content, Entity, IAgentRuntime, Memory, State, TemplateType } from './types';
import { ModelType, UUID } from './types';

const { PassThrough, Readable } = pkg;

// Audio Utils

/**
 * Generates a WAV file header based on the provided audio parameters.
 * @param {number} audioLength - The length of the audio data in bytes.
 * @param {number} sampleRate - The sample rate of the audio.
 * @param {number} [channelCount=1] - The number of channels (default is 1).
 * @param {number} [bitsPerSample=16] - The number of bits per sample (default is 16).
 * @returns {Buffer} The WAV file header as a Buffer object.
 */
function getWavHeader(
  audioLength: number,
  sampleRate: number,
  channelCount = 1,
  bitsPerSample = 16
): Buffer {
  const wavHeader = Buffer.alloc(44);
  wavHeader.write('RIFF', 0);
  wavHeader.writeUInt32LE(36 + audioLength, 4); // Length of entire file in bytes minus 8
  wavHeader.write('WAVE', 8);
  wavHeader.write('fmt ', 12);
  wavHeader.writeUInt32LE(16, 16); // Length of format data
  wavHeader.writeUInt16LE(1, 20); // Type of format (1 is PCM)
  wavHeader.writeUInt16LE(channelCount, 22); // Number of channels
  wavHeader.writeUInt32LE(sampleRate, 24); // Sample rate
  wavHeader.writeUInt32LE((sampleRate * bitsPerSample * channelCount) / 8, 28); // Byte rate
  wavHeader.writeUInt16LE((bitsPerSample * channelCount) / 8, 32); // Block align ((BitsPerSample * Channels) / 8)
  wavHeader.writeUInt16LE(bitsPerSample, 34); // Bits per sample
  wavHeader.write('data', 36); // Data chunk header
  wavHeader.writeUInt32LE(audioLength, 40); // Data chunk size
  return wavHeader;
}

/**
 * Prepends a WAV header to a readable stream of audio data.
 *
 * @param {Readable} readable - The readable stream containing the audio data.
 * @param {number} audioLength - The length of the audio data in seconds.
 * @param {number} sampleRate - The sample rate of the audio data.
 * @param {number} [channelCount=1] - The number of channels in the audio data (default is 1).
 * @param {number} [bitsPerSample=16] - The number of bits per sample in the audio data (default is 16).
 * @returns {Readable} A new readable stream with the WAV header prepended to the audio data.
 */
function prependWavHeader(
  readable: typeof Readable,
  audioLength: number,
  sampleRate: number,
  channelCount = 1,
  bitsPerSample = 16
): typeof Readable {
  const wavHeader = getWavHeader(audioLength, sampleRate, channelCount, bitsPerSample);
  let pushedHeader = false;
  const passThrough = new PassThrough();
  readable.on('data', (data) => {
    if (!pushedHeader) {
      passThrough.push(wavHeader);
      pushedHeader = true;
    }
    passThrough.push(data);
  });
  readable.on('end', () => {
    passThrough.end();
  });
  return passThrough;
}

export { getWavHeader, prependWavHeader };

// Text Utils

/**
 * Convert all double-brace bindings in a Handlebars template
 * to triple-brace bindings, so the output is NOT HTML-escaped.
 *
 * - Ignores block/partial/comment tags that start with # / ! >.
 * - Ignores the else keyword.
 * - Ignores bindings that are already triple-braced.
 *
 * @param  tpl  Handlebars template source
 * @return      Transformed template
 */
export function upgradeDoubleToTriple(tpl) {
  return tpl.replace(
    // ────────╮ negative-LB: not already "{{{"
    //          │   {{     ─ opening braces
    //          │    ╰──── negative-LA: not {, #, /, !, >
    //          ▼
    /(?<!{){{(?![{#\/!>])([\s\S]*?)}}/g,
    (_match, inner) => {
      // keep the block keyword {{else}} unchanged
      if (inner.trim() === 'else') return `{{${inner}}}`;
      return `{{{${inner}}}}`;
    }
  );
}

/**
 * Composes a context string by replacing placeholders in a template with corresponding values from the state.
 *
 * This function takes a template string with placeholders in the format `{{placeholder}}` and a state object.
 * It replaces each placeholder with the value from the state object that matches the placeholder's name.
 * If a matching key is not found in the state object for a given placeholder, the placeholder is replaced with an empty string.
 *
 * @param {Object} params - The parameters for composing the context.
 * @param {State} params.state - The state object containing values to replace the placeholders in the template.
 * @param {TemplateType} params.template - The template string or function containing placeholders to be replaced with state values.
 * @returns {string} The composed context string with placeholders replaced by corresponding state values.
 *
 * @example
 * // Given a state object and a template
 * const state = { userName: "Alice", userAge: 30 };
 * const template = "Hello, {{userName}}! You are {{userAge}} years old";
 *
 * // Composing the context with simple string replacement will result in:
 * // "Hello, Alice! You are 30 years old."
 * const contextSimple = composePromptFromState({ state, template });
 *
 * // Using composePromptFromState with a template function for dynamic template
 * const template = ({ state }) => {
 * const tone = Math.random() > 0.5 ? "kind" : "rude";
 *   return `Hello, {{userName}}! You are {{userAge}} years old. Be ${tone}`;
 * };
 * const contextSimple = composePromptFromState({ state, template });
 */

/**
 * Function to compose a prompt using a provided template and state.
 * It compiles the template (upgrading double braces to triple braces for non-HTML escaping)
 * and then populates it with values from the state. Additionally, it processes the
 * resulting string with `composeRandomUser` to replace placeholders like `{{nameX}}`.
 *
 * @param {Object} options - Object containing state and template information.
 * @param {State} options.state - The state object containing values to fill the template.
 * @param {TemplateType} options.template - The template string or function to be used for composing the prompt.
 * @returns {string} The composed prompt output, with state values and random user names populated.
 */
export const composePrompt = ({
  state,
  template,
}: {
  state: { [key: string]: string };
  template: TemplateType;
}) => {
  const templateStr = typeof template === 'function' ? template({ state }) : template;
  const templateFunction = handlebars.compile(upgradeDoubleToTriple(templateStr));
  const output = composeRandomUser(templateFunction(state), 10);
  return output;
};

/**
 * Function to compose a prompt using a provided template and state.
 *
 * @param {Object} options - Object containing state and template information.
 * @param {State} options.state - The state object containing values to fill the template.
 * @param {TemplateType} options.template - The template to be used for composing the prompt.
 * @returns {string} The composed prompt output.
 */
export const composePromptFromState = ({
  state,
  template,
}: {
  state: State;
  template: TemplateType;
}) => {
  const templateStr = typeof template === 'function' ? template({ state }) : template;
  const templateFunction = handlebars.compile(upgradeDoubleToTriple(templateStr));

  // get any keys that are in state but are not named text, values or data
  const stateKeys = Object.keys(state);
  const filteredKeys = stateKeys.filter((key) => !['text', 'values', 'data'].includes(key));

  // this flattens out key/values in text/values/data
  const filteredState = filteredKeys.reduce((acc, key) => {
    acc[key] = state[key];
    return acc;
  }, {});

  // and then we flat state.values again
  const output = composeRandomUser(templateFunction({ ...filteredState, ...state.values }), 10);
  return output;
};

/**
 * Adds a header to a body of text.
 *
 * This function takes a header string and a body string and returns a new string with the header prepended to the body.
 * If the body string is empty, the header is returned as is.
 *
 * @param {string} header - The header to add to the body.
 * @param {string} body - The body to which to add the header.
 * @returns {string} The body with the header prepended.
 *
 * @example
 * // Given a header and a body
 * const header = "Header";
 * const body = "Body";
 *
 * // Adding the header to the body will result in:
 * // "Header\nBody"
 * const text = addHeader(header, body);
 */
export const addHeader = (header: string, body: string) => {
  return body.length > 0 ? `${header ? `${header}\n` : header}${body}\n` : '';
};

/**
 * Generates a string with random user names populated in a template.
 *
 * This function generates random user names and populates placeholders
 * in the provided template with these names. Placeholders in the template should follow the format `{{userX}}`
 * where `X` is the position of the user (e.g., `{{name1}}`, `{{name2}}`).
 *
 * @param {string} template - The template string containing placeholders for random user names.
 * @param {number} length - The number of random user names to generate.
 * @returns {string} The template string with placeholders replaced by random user names.
 *
 * @example
 * // Given a template and a length
 * const template = "Hello, {{name1}}! Meet {{name2}} and {{name3}}.";
 * const length = 3;
 *
 * // Composing the random user string will result in:
 * // "Hello, John! Meet Alice and Bob."
 * const result = composeRandomUser(template, length);
 */
export const composeRandomUser = (template: string, length: number) => {
  const exampleNames = Array.from({ length }, () =>
    uniqueNamesGenerator({ dictionaries: [names] })
  );
  let result = template;
  for (let i = 0; i < exampleNames.length; i++) {
    result = result.replaceAll(`{{name${i + 1}}}`, exampleNames[i]);
  }

  return result;
};

export const formatPosts = ({
  messages,
  entities,
  conversationHeader = true,
}: {
  messages: Memory[];
  entities: Entity[];
  conversationHeader?: boolean;
}) => {
  // Group messages by roomId
  const groupedMessages: { [roomId: string]: Memory[] } = {};
  messages.forEach((message) => {
    if (message.roomId) {
      if (!groupedMessages[message.roomId]) {
        groupedMessages[message.roomId] = [];
      }
      groupedMessages[message.roomId].push(message);
    }
  });

  // Sort messages within each roomId by createdAt (oldest to newest)
  Object.values(groupedMessages).forEach((roomMessages) => {
    roomMessages.sort((a, b) => a.createdAt - b.createdAt);
  });

  // Sort rooms by the newest message's createdAt
  const sortedRooms = Object.entries(groupedMessages).sort(
    ([, messagesA], [, messagesB]) =>
      messagesB[messagesB.length - 1].createdAt - messagesA[messagesA.length - 1].createdAt
  );

  const formattedPosts = sortedRooms.map(([roomId, roomMessages]) => {
    const messageStrings = roomMessages
      .filter((message: Memory) => message.entityId)
      .map((message: Memory) => {
        const entity = entities.find((entity: Entity) => entity.id === message.entityId);
        if (!entity) {
          logger.warn('core::prompts:formatPosts - no entity for', message.entityId);
        }
        // TODO: These are okay but not great
        const userName = entity?.names[0] || 'Unknown User';
        const displayName = entity?.names[0] || 'unknown';

        return `Name: ${userName} (@${displayName} EntityID:${message.entityId})
MessageID: ${message.id}${message.content.inReplyTo ? `\nIn reply to: ${message.content.inReplyTo}` : ''}
Source: ${message.content.source}
Date: ${formatTimestamp(message.createdAt)}
Text:
${message.content.text}`;
      });

    const header = conversationHeader ? `Conversation: ${roomId.slice(-5)}\n` : '';
    return `${header}${messageStrings.join('\n\n')}`;
  });

  return formattedPosts.join('\n\n');
};

/**
 * Format messages into a string
 * @param {Object} params - The formatting parameters
 * @param {Memory[]} params.messages - List of messages to format
 * @param {Entity[]} params.entities - List of entities for name resolution
 * @returns {string} Formatted message string with timestamps and user information
 */
export const formatMessages = ({
  messages,
  entities,
}: {
  messages: Memory[];
  entities: Entity[];
}) => {
  const messageStrings = messages
    .reverse()
    .filter((message: Memory) => message.entityId)
    .map((message: Memory) => {
      const messageText = (message.content as Content).text;

      const messageActions = (message.content as Content).actions;
      const messageThought = (message.content as Content).thought;
      const formattedName =
        entities.find((entity: Entity) => entity.id === message.entityId)?.names[0] ||
        'Unknown User';

      const attachments = (message.content as Content).attachments;

      const attachmentString =
        attachments && attachments.length > 0
          ? ` (Attachments: ${attachments
              .map((media) => `[${media.id} - ${media.title} (${media.url})]`)
              .join(', ')})`
          : null;

      const messageTime = new Date(message.createdAt);
      const hours = messageTime.getHours().toString().padStart(2, '0');
      const minutes = messageTime.getMinutes().toString().padStart(2, '0');
      const timeString = `${hours}:${minutes}`;

      const timestamp = formatTimestamp(message.createdAt);

      // const shortId = message.entityId.slice(-5);

      const thoughtString = messageThought
        ? `(${formattedName}'s internal thought: ${messageThought})`
        : null;

      const timestampString = `${timeString} (${timestamp}) [${message.entityId}]`;
      const textString = messageText ? `${timestampString} ${formattedName}: ${messageText}` : null;
      const actionString =
        messageActions && messageActions.length > 0
          ? `${
              textString ? '' : timestampString
            } (${formattedName}'s actions: ${messageActions.join(', ')})`
          : null;

      // for each thought, action, text or attachment, add a new line, with text first, then thought, then action, then attachment
      const messageString = [textString, thoughtString, actionString, attachmentString]
        .filter(Boolean)
        .join('\n');

      return messageString;
    })
    .join('\n');
  return messageStrings;
};

export const formatTimestamp = (messageDate: number) => {
  const now = new Date();
  const diff = now.getTime() - messageDate;

  const absDiff = Math.abs(diff);
  const seconds = Math.floor(absDiff / 1000);
  const minutes = Math.floor(seconds / 60);
  const hours = Math.floor(minutes / 60);
  const days = Math.floor(hours / 24);

  if (absDiff < 60000) {
    return 'just now';
  }
  if (minutes < 60) {
    return `${minutes} minute${minutes !== 1 ? 's' : ''} ago`;
  }
  if (hours < 24) {
    return `${hours} hour${hours !== 1 ? 's' : ''} ago`;
  }
  return `${days} day${days !== 1 ? 's' : ''} ago`;
};

const jsonBlockPattern = /```json\n([\s\S]*?)\n```/;

/**
 * Parses key-value pairs from a simple XML structure within a given text.
 * It looks for an XML block (e.g., <response>...</response>) and extracts
 * text content from direct child elements (e.g., <key>value</key>).
 *
 * Note: This uses regex and is suitable for simple, predictable XML structures.
 * For complex XML, a proper parsing library is recommended.
 *
 * @param text - The input text containing the XML structure.
 * @returns An object with key-value pairs extracted from the XML, or null if parsing fails.
 */
export function parseKeyValueXml(text: string): Record<string, any> | null {
  if (!text) return null;

  // Find the main XML block (e.g., <response>...</response>)
  const xmlBlockMatch = text.match(/<(\w+)>([\s\S]*?)<\/\1>/);
  if (!xmlBlockMatch) {
    logger.warn('Could not find XML block in text');
    return null;
  }

  const xmlContent = xmlBlockMatch[2];
  const result: Record<string, any> = {};

  // Regex to find <key>value</key> patterns
  const tagPattern = /<([\w-]+)>([\s\S]*?)<\/([\w-]+)>/g;
  let match;

  while ((match = tagPattern.exec(xmlContent)) !== null) {
    // Ensure opening and closing tags match
    if (match[1] === match[3]) {
      const key = match[1];
      // Basic unescaping for common XML entities (add more as needed)
      const value = match[2]
        .replace(/&lt;/g, '<')
        .replace(/&gt;/g, '>')
        .replace(/&amp;/g, '&')
        .replace(/&quot;/g, '"')
        .replace(/&apos;/g, "'")
        .trim();

      // Handle potential comma-separated lists for specific keys
      if (key === 'actions' || key === 'providers' || key === 'evaluators') {
        result[key] = value ? value.split(',').map((s) => s.trim()) : [];
      } else if (key === 'simple') {
        result[key] = value.toLowerCase() === 'true';
      } else {
        result[key] = value;
      }
    } else {
      logger.warn(`Mismatched XML tags found: <${match[1]}> and </${match[3]}>`);
      // Potentially skip this mismatched pair or return null depending on strictness needed
    }
  }

  // Return null if no key-value pairs were found
  if (Object.keys(result).length === 0) {
    logger.warn('No key-value pairs extracted from XML content');
    return null;
  }

  return result;
}

/**
 * Parses a JSON object from a given text. The function looks for a JSON block wrapped in triple backticks
 * with `json` language identifier, and if not found, it searches for an object pattern within the text.
 * It then attempts to parse the JSON string into a JavaScript object. If parsing is successful and the result
 * is an object (but not an array), it returns the object; otherwise, it tries to parse an array if the result
 * is an array, or returns null if parsing is unsuccessful or the result is neither an object nor an array.
 *
 * @param text - The input text from which to extract and parse the JSON object.
 * @returns An object parsed from the JSON string if successful; otherwise, null or the result of parsing an array.
 */
export function parseJSONObjectFromText(text: string): Record<string, any> | null {
  let jsonData = null;
  const jsonBlockMatch = text.match(jsonBlockPattern);

  try {
    if (jsonBlockMatch) {
      // Parse the JSON from inside the code block
      jsonData = JSON.parse(normalizeJsonString(jsonBlockMatch[1].trim()));
    } else {
      // Try to parse the text directly if it's not in a code block
      jsonData = JSON.parse(normalizeJsonString(text.trim()));
    }
  } catch (_e) {
    // logger.warn("Could not parse text as JSON, returning null");
    return null; // Keep null return on error
  }

  // Ensure we have a non-null object that's not an array
  if (jsonData && typeof jsonData === 'object' && !Array.isArray(jsonData)) {
    return jsonData;
  }

  // logger.warn("Could not parse text as JSON object, returning null");
  return null; // Return null if not a valid object
}

/**
 * Normalizes a JSON-like string by correcting formatting issues:
 * - Removes extra spaces after '{' and before '}'.
 * - Wraps unquoted values in double quotes.
 * - Converts single-quoted values to double-quoted.
 * - Ensures consistency in key-value formatting.
 * - Normalizes mixed adjacent quote pairs.
 *
 * This is useful for cleaning up improperly formatted JSON strings
 * before parsing them into valid JSON.
 *
 * @param str - The JSON-like string to normalize.
 * @returns A properly formatted JSON string.
 */

export const normalizeJsonString = (str: string) => {
  // Remove extra spaces after '{' and before '}'
  str = str.replace(/\{\s+/, '{').replace(/\s+\}/, '}').trim();

  // "key": unquotedValue → "key": "unquotedValue"
  str = str.replace(/("[\w\d_-]+")\s*: \s*(?!"|\[)([\s\S]+?)(?=(,\s*"|\}$))/g, '$1: "$2"');

  // "key": 'value' → "key": "value"
  str = str.replace(/"([^"]+)"\s*:\s*'([^']*)'/g, (_, key, value) => `"${key}": "${value}"`);

  // "key": someWord → "key": "someWord"
  str = str.replace(/("[\w\d_-]+")\s*:\s*([A-Za-z_]+)(?!["\w])/g, '$1: "$2"');

  return str;
};

export type ActionResponse = {
  like: boolean;
  retweet: boolean;
  quote?: boolean;
  reply?: boolean;
};

/**
 * Truncate text to fit within the character limit, ensuring it ends at a complete sentence.
 */
export function truncateToCompleteSentence(text: string, maxLength: number): string {
  if (text.length <= maxLength) {
    return text;
  }

  // Attempt to truncate at the last period within the limit
  const lastPeriodIndex = text.lastIndexOf('.', maxLength - 1);
  if (lastPeriodIndex !== -1) {
    const truncatedAtPeriod = text.slice(0, lastPeriodIndex + 1).trim();
    if (truncatedAtPeriod.length > 0) {
      return truncatedAtPeriod;
    }
  }

  // If no period, truncate to the nearest whitespace within the limit
  const lastSpaceIndex = text.lastIndexOf(' ', maxLength - 1);
  if (lastSpaceIndex !== -1) {
    const truncatedAtSpace = text.slice(0, lastSpaceIndex).trim();
    if (truncatedAtSpace.length > 0) {
      return `${truncatedAtSpace}...`;
    }
  }

  // Fallback: Hard truncate and add ellipsis
  const hardTruncated = text.slice(0, maxLength - 3).trim();
  return `${hardTruncated}...`;
}

export async function splitChunks(content: string, chunkSize = 512, bleed = 20): Promise<string[]> {
  logger.debug('[splitChunks] Starting text split');

  const characterstoTokens = 3.5;

  const textSplitter = new RecursiveCharacterTextSplitter({
    chunkSize: Number(Math.floor(chunkSize * characterstoTokens)),
    chunkOverlap: Number(Math.floor(bleed * characterstoTokens)),
  });

  const chunks = await textSplitter.splitText(content);
  logger.debug('[splitChunks] Split complete:', {
    numberOfChunks: chunks.length,
    averageChunkSize: chunks.reduce((acc, chunk) => acc + chunk.length, 0) / chunks.length,
  });

  return chunks;
}

/**
 * Trims the provided text prompt to a specified token limit using a tokenizer model and type.
 */
export async function trimTokens(prompt: string, maxTokens: number, runtime: IAgentRuntime) {
  if (!prompt) throw new Error('Trim tokens received a null prompt');

  // if prompt is less than of maxtokens / 5, skip
  if (prompt.length < maxTokens / 5) return prompt;

  if (maxTokens <= 0) throw new Error('maxTokens must be positive');

  const tokens = await runtime.useModel(ModelType.TEXT_TOKENIZER_ENCODE, {
    prompt,
  });

  // If already within limits, return unchanged
  if (tokens.length <= maxTokens) {
    return prompt;
  }

  // Keep the most recent tokens by slicing from the end
  const truncatedTokens = tokens.slice(-maxTokens);

  // Decode back to text
  return await runtime.useModel(ModelType.TEXT_TOKENIZER_DECODE, {
    tokens: truncatedTokens,
  });
}

export function safeReplacer() {
  const seen = new WeakSet();
  return function (key: string, value: any) {
    if (typeof value === 'object' && value !== null) {
      if (seen.has(value)) {
        return '[Circular]';
      }
      seen.add(value);
    }
    return value;
  };
}

/**
 * Parses a string to determine its boolean equivalent.
 *
 * Recognized affirmative values: "YES", "Y", "TRUE", "T", "1", "ON", "ENABLE"
 * Recognized negative values: "NO", "N", "FALSE", "F", "0", "OFF", "DISABLE"
 *
 * @param {string | undefined | null} value - The input text to parse
 * @returns {boolean} - Returns `true` for affirmative inputs, `false` for negative or unrecognized inputs
 */
export function parseBooleanFromText(value: string | undefined | null): boolean {
  if (!value) return false;

  const affirmative = ['YES', 'Y', 'TRUE', 'T', '1', 'ON', 'ENABLE'];
  const negative = ['NO', 'N', 'FALSE', 'F', '0', 'OFF', 'DISABLE'];

  const normalizedText = value.trim().toUpperCase();

  if (affirmative.includes(normalizedText)) {
    return true;
  }
  if (negative.includes(normalizedText)) {
    return false;
  }

  // For environment variables, we'll treat unrecognized values as false
  return false;
}

// UUID Utils

const uuidSchema = z.string().uuid() as z.ZodType<UUID>;

/**
 * Validates a UUID value.
 *
 * @param {unknown} value - The value to validate.
 * @returns {UUID | null} Returns the validated UUID value or null if validation fails.
 */
export function validateUuid(value: unknown): UUID | null {
  const result = uuidSchema.safeParse(value);
  return result.success ? result.data : null;
}

/**
 * Converts a string or number to a UUID.
 *
 * @param {string | number} target - The string or number to convert to a UUID.
 * @returns {UUID} The UUID generated from the input target.
 * @throws {TypeError} Throws an error if the input target is not a string.
 */
export function stringToUuid(target: string | number): UUID {
  if (typeof target === 'number') {
    target = (target as number).toString();
  }

  if (typeof target !== 'string') {
    throw TypeError('Value must be string');
  }

  const _uint8ToHex = (ubyte: number): string => {
    const first = ubyte >> 4;
    const second = ubyte - (first << 4);
    const HEX_DIGITS = '0123456789abcdef'.split('');
    return HEX_DIGITS[first] + HEX_DIGITS[second];
  };

  const _uint8ArrayToHex = (buf: Uint8Array): string => {
    let out = '';
    for (let i = 0; i < buf.length; i++) {
      out += _uint8ToHex(buf[i]);
    }
    return out;
  };

  const escapedStr = encodeURIComponent(target);
  const buffer = new Uint8Array(escapedStr.length);
  for (let i = 0; i < escapedStr.length; i++) {
    buffer[i] = escapedStr[i].charCodeAt(0);
  }

  const hash = sha1(buffer);
  const hashBuffer = new Uint8Array(hash.length / 2);
  for (let i = 0; i < hash.length; i += 2) {
    hashBuffer[i / 2] = Number.parseInt(hash.slice(i, i + 2), 16);
  }

  return `${_uint8ArrayToHex(hashBuffer.slice(0, 4))}-${_uint8ArrayToHex(hashBuffer.slice(4, 6))}-${_uint8ToHex(hashBuffer[6] & 0x0f)}${_uint8ToHex(hashBuffer[7])}-${_uint8ToHex((hashBuffer[8] & 0x3f) | 0x80)}${_uint8ToHex(hashBuffer[9])}-${_uint8ArrayToHex(hashBuffer.slice(10, 16))}` as UUID;
<<<<<<< HEAD
}

/**
 * Gets the base URL for a provider API.
 *
 * @param {IAgentRuntime} runtime - The agent runtime instance
 * @param {string} provider - The provider name (e.g., 'redpill', 'openai')
 * @param {string} defaultBaseURL - The default base URL to use for the provider
 * @returns {string} The base URL for the provider API
 */

// Placeholder function untill all LLM plugins are fixed and published
export function getProviderBaseURL(
  runtime: IAgentRuntime,
  provider: string,
  defaultBaseURL: string
): string {
  return defaultBaseURL;
}

/**
 * Converts a PDF file (provided as a Buffer) into raw text.
 * @param pdfBuffer The PDF file content as a Buffer.
 * @returns A Promise that resolves to the extracted text string.
 */
export async function convertPdfToText(pdfBuffer: Buffer): Promise<string> {
  try {
    const uint8ArrayBuffer = new Uint8Array(pdfBuffer);
    const loadingTask = pdfjsLib.getDocument({ data: uint8ArrayBuffer });
    const pdfDocument = await loadingTask.promise;
    let fullText = '';

    for (let i = 1; i <= pdfDocument.numPages; i++) {
      const page = await pdfDocument.getPage(i);
      const textContent = await page.getTextContent();
      // Filter for items that are TextItem and have the 'str' property
      const pageText = textContent.items
        .filter((item) => 'str' in item)
        .map((item) => (item as any).str) // Cast to any to access str after filtering, or use a proper type guard
        .join(' ');
      fullText += pageText + (textContent.items.length > 0 ? '\n' : '');
    }
    return fullText.trim();
  } catch (error) {
    console.error('Error parsing PDF with pdfjs-dist:', error);
    logger.error('[convertPdfToText] Error parsing PDF with pdfjs-dist:', { error });
    throw new Error('Failed to convert PDF to text using pdfjs-dist.');
  }
=======
>>>>>>> cf72ea1a
}<|MERGE_RESOLUTION|>--- conflicted
+++ resolved
@@ -725,55 +725,4 @@
   }
 
   return `${_uint8ArrayToHex(hashBuffer.slice(0, 4))}-${_uint8ArrayToHex(hashBuffer.slice(4, 6))}-${_uint8ToHex(hashBuffer[6] & 0x0f)}${_uint8ToHex(hashBuffer[7])}-${_uint8ToHex((hashBuffer[8] & 0x3f) | 0x80)}${_uint8ToHex(hashBuffer[9])}-${_uint8ArrayToHex(hashBuffer.slice(10, 16))}` as UUID;
-<<<<<<< HEAD
-}
-
-/**
- * Gets the base URL for a provider API.
- *
- * @param {IAgentRuntime} runtime - The agent runtime instance
- * @param {string} provider - The provider name (e.g., 'redpill', 'openai')
- * @param {string} defaultBaseURL - The default base URL to use for the provider
- * @returns {string} The base URL for the provider API
- */
-
-// Placeholder function untill all LLM plugins are fixed and published
-export function getProviderBaseURL(
-  runtime: IAgentRuntime,
-  provider: string,
-  defaultBaseURL: string
-): string {
-  return defaultBaseURL;
-}
-
-/**
- * Converts a PDF file (provided as a Buffer) into raw text.
- * @param pdfBuffer The PDF file content as a Buffer.
- * @returns A Promise that resolves to the extracted text string.
- */
-export async function convertPdfToText(pdfBuffer: Buffer): Promise<string> {
-  try {
-    const uint8ArrayBuffer = new Uint8Array(pdfBuffer);
-    const loadingTask = pdfjsLib.getDocument({ data: uint8ArrayBuffer });
-    const pdfDocument = await loadingTask.promise;
-    let fullText = '';
-
-    for (let i = 1; i <= pdfDocument.numPages; i++) {
-      const page = await pdfDocument.getPage(i);
-      const textContent = await page.getTextContent();
-      // Filter for items that are TextItem and have the 'str' property
-      const pageText = textContent.items
-        .filter((item) => 'str' in item)
-        .map((item) => (item as any).str) // Cast to any to access str after filtering, or use a proper type guard
-        .join(' ');
-      fullText += pageText + (textContent.items.length > 0 ? '\n' : '');
-    }
-    return fullText.trim();
-  } catch (error) {
-    console.error('Error parsing PDF with pdfjs-dist:', error);
-    logger.error('[convertPdfToText] Error parsing PDF with pdfjs-dist:', { error });
-    throw new Error('Failed to convert PDF to text using pdfjs-dist.');
-  }
-=======
->>>>>>> cf72ea1a
 }