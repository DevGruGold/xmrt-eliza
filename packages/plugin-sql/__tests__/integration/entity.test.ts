import { describe, expect, it, beforeAll, afterAll, beforeEach, afterEach, vi } from 'vitest';
import { PgliteDatabaseAdapter } from '../../src/pglite/adapter';
import { PGliteClientManager } from '../../src/pglite/manager';
import { type UUID, type Entity } from '@elizaos/core';
import { entityTestAgentSettings, testEntities } from './seed';
import { v4 } from 'uuid';
import { setupMockedMigrations } from '../test-helpers';

// Setup mocked migrations before any tests run or instances are created
setupMockedMigrations();

// Mock only the logger
vi.mock('@elizaos/core', async () => {
  const actual = await vi.importActual('@elizaos/core');
  return {
    ...actual,
    logger: {
      debug: vi.fn(),
      error: vi.fn(),
      warn: vi.fn(),
      success: vi.fn(),
      trace: vi.fn(),
      info: vi.fn(),
    },
  };
});

describe('Entity Integration Tests', () => {
  // Database connection variables
  let connectionManager: PGliteClientManager;
  let adapter: PgliteDatabaseAdapter;
  let testAgentId: UUID;

  beforeAll(async () => {
    // Create a random agent ID for use with the adapter
    testAgentId = entityTestAgentSettings.id as UUID;

    // Initialize connection manager and adapter
    connectionManager = new PGliteClientManager({});
    await connectionManager.initialize();
    adapter = new PgliteDatabaseAdapter(testAgentId, connectionManager);
    await adapter.init();

    // Ensure the test agent exists
    await adapter.createAgent(entityTestAgentSettings);
  }, 5000);

  afterAll(async () => {
    // Clean up any test agents
    const client = connectionManager.getConnection();
    try {
      await client.query(`DELETE FROM agents WHERE name = '${entityTestAgentSettings.name}'`);
    } finally {
      // No release needed for PGlite instance from getConnection like with pg PoolClient
    }

    // Close all connections
    await adapter.close();
  });

  beforeEach(async () => {
    // Clean up any existing entity entries for our test agent
    try {
      const client = connectionManager.getConnection();
      await client.query(`DELETE FROM entities WHERE "agentId" = '${testAgentId}'`);
      // Also clean up components
      await client.query(`DELETE FROM components WHERE "agentId" = '${testAgentId}'`);
    } catch (error) {
      console.error('Error cleaning test entity data:', error);
    }
  });

  afterEach(async () => {
    vi.clearAllMocks();
  });

  describe('createEntity', () => {
    it('should successfully create a basic entity', async () => {
      const entity = testEntities.basicEntity;

      const result = await adapter.createEntities([entity]);

      expect(result).toBe(true);

      // Verify the entity was created in the database
      const retrievedEntities = await adapter.getEntityByIds([entity.id]);
      expect(retrievedEntities).not.toBeNull();
      expect(retrievedEntities?.length).toBe(1);
<<<<<<< HEAD
=======
      if (!retrievedEntities) return;
>>>>>>> 874ca657
      const retrievedEntity = retrievedEntities[0];
      expect(retrievedEntity?.id).toBe(entity.id);
      expect(retrievedEntity?.names).toEqual(entity.names);
      expect(retrievedEntity?.metadata).toEqual(entity.metadata);
    });

    it('should successfully create an entity with complex metadata', async () => {
      const entity = testEntities.complexEntity;

      const result = await adapter.createEntities([entity]);

      expect(result).toBe(true);

      // Verify the entity was created with complex metadata
      const retrievedEntities = await adapter.getEntityByIds([entity.id]);
      expect(retrievedEntities).not.toBeNull();
<<<<<<< HEAD
=======
      if (!retrievedEntities) return;
>>>>>>> 874ca657
      const retrievedEntity = retrievedEntities[0];
      expect(retrievedEntity?.metadata).toEqual(entity.metadata);

      // Verify nested objects in metadata
      expect(retrievedEntity?.metadata?.properties?.strength).toBe(10);
      expect(retrievedEntity?.metadata?.properties?.intelligence).toBe(15);
      expect(retrievedEntity?.metadata?.properties?.isSpecial).toBe(true);

      // Verify arrays in metadata
      expect(retrievedEntity?.metadata?.tags).toEqual(['test', 'entity', 'complex']);
    });

    it('should handle entity creation with empty names array', async () => {
      const entity = {
        ...testEntities.basicEntity,
        id: vi.fn().mockReturnValue(crypto.randomUUID())(),
        names: [],
      };

      const result = await adapter.createEntities([entity]);

      expect(result).toBe(true);

      const retrievedEntities = await adapter.getEntityByIds([entity.id]);
      expect(retrievedEntities).not.toBeNull();
<<<<<<< HEAD
=======
      if (!retrievedEntities) return;
>>>>>>> 874ca657
      const retrievedEntity = retrievedEntities[0];
      expect(retrievedEntity?.names).toEqual([]);
    });

    it('should handle entity creation with empty metadata', async () => {
      const entity = {
        ...testEntities.basicEntity,
        id: vi.fn().mockReturnValue(crypto.randomUUID())(),
        metadata: {},
      };

      const result = await adapter.createEntities([entity]);

      expect(result).toBe(true);

      const retrievedEntities = await adapter.getEntityByIds([entity.id]);
      expect(retrievedEntities).not.toBeNull();
<<<<<<< HEAD
=======
      if (!retrievedEntities) return;
>>>>>>> 874ca657
      const retrievedEntity = retrievedEntities[0];
      expect(retrievedEntity?.metadata).toEqual({});
    });
  });

  describe('getEntityById', () => {
    it('should retrieve an existing entity', async () => {
      // Create entity first
      const entity = testEntities.basicEntity;
      await adapter.createEntities([entity]);

      // Retrieve entity
      const retrievedEntities = await adapter.getEntityByIds([entity.id]);
      expect(retrievedEntities).not.toBeNull();
<<<<<<< HEAD
=======
      if (!retrievedEntities) return;
>>>>>>> 874ca657
      const retrievedEntity = retrievedEntities[0];
      expect(retrievedEntity?.id).toBe(entity.id);
      expect(retrievedEntity?.names).toEqual(entity.names);
      expect(retrievedEntity?.metadata).toEqual(entity.metadata);
    });

    it('should return null for non-existent entity id', async () => {
      const nonExistentId = vi.fn().mockReturnValue(crypto.randomUUID())();
      const result = await adapter.getEntityByIds([nonExistentId as UUID]);

      expect(result).toBeNull();
    });
  });

  describe('updateEntity', () => {
    it('should update an existing entity', async () => {
      // Create entity first
      const entity = testEntities.entityToUpdate;
      await adapter.createEntities([entity]);

      // Update entity
      const updatedEntity: Entity = {
        ...entity,
        names: [...entity.names, 'Updated Name'],
        metadata: {
          ...entity.metadata,
          version: 2,
          updatedAt: Date.now(),
        },
      };

      await adapter.updateEntity(updatedEntity);

      // Retrieve updated entity
      const retrievedEntities = await adapter.getEntityByIds([entity.id]);
      expect(retrievedEntities).not.toBeNull();
<<<<<<< HEAD
=======
      if (!retrievedEntities) return;
>>>>>>> 874ca657
      const retrievedEntity = retrievedEntities[0];

      expect(retrievedEntity?.names).toEqual(updatedEntity.names);
      expect(retrievedEntity?.metadata).toEqual(updatedEntity.metadata);
      expect(retrievedEntity?.metadata?.version).toBe(2);
    });

    it('should only update specified fields', async () => {
      // Create entity first
      const entity = testEntities.entityToUpdate;
      await adapter.createEntities([entity]);

      // Update only names
      const partialUpdate: Entity = {
        ...entity,
        names: ['Only Names Updated'],
      };

      await adapter.updateEntity(partialUpdate);

      // Retrieve updated entity
      const retrievedEntities = await adapter.getEntityByIds([entity.id]);
      expect(retrievedEntities).not.toBeNull();
<<<<<<< HEAD
=======
      if (!retrievedEntities) return;
>>>>>>> 874ca657
      const retrievedEntity = retrievedEntities[0];
      expect(retrievedEntity?.names).toEqual(partialUpdate.names);
      // Metadata should remain unchanged
      expect(retrievedEntity?.metadata).toEqual(entity.metadata);
    });
  });

  describe('Error handling', () => {
    it('should handle errors when creating entity with duplicate ID', async () => {
      // First, create the entity successfully
      const entity = testEntities.basicEntity;
      await adapter.createEntities([entity]);

      // Try to create the entity again with the same ID - should return false, not throw
      expect(await adapter.createEntities([entity])).toBe(false);
    });

    it('should handle errors when creating entity with invalid data', async () => {
      // Create an invalid entity (missing required agentId)
      const invalidEntity = {
        id: v4() as UUID,
        names: ['Invalid Entity'],
        // Missing agentId which is required
      } as Entity;

      // This should not throw but return false
      expect(await adapter.createEntities([invalidEntity])).toBe(false);
    });
  });
});<|MERGE_RESOLUTION|>--- conflicted
+++ resolved
@@ -86,10 +86,7 @@
       const retrievedEntities = await adapter.getEntityByIds([entity.id]);
       expect(retrievedEntities).not.toBeNull();
       expect(retrievedEntities?.length).toBe(1);
-<<<<<<< HEAD
-=======
-      if (!retrievedEntities) return;
->>>>>>> 874ca657
+
       const retrievedEntity = retrievedEntities[0];
       expect(retrievedEntity?.id).toBe(entity.id);
       expect(retrievedEntity?.names).toEqual(entity.names);
@@ -106,10 +103,7 @@
       // Verify the entity was created with complex metadata
       const retrievedEntities = await adapter.getEntityByIds([entity.id]);
       expect(retrievedEntities).not.toBeNull();
-<<<<<<< HEAD
-=======
       if (!retrievedEntities) return;
->>>>>>> 874ca657
       const retrievedEntity = retrievedEntities[0];
       expect(retrievedEntity?.metadata).toEqual(entity.metadata);
 
@@ -135,10 +129,6 @@
 
       const retrievedEntities = await adapter.getEntityByIds([entity.id]);
       expect(retrievedEntities).not.toBeNull();
-<<<<<<< HEAD
-=======
-      if (!retrievedEntities) return;
->>>>>>> 874ca657
       const retrievedEntity = retrievedEntities[0];
       expect(retrievedEntity?.names).toEqual([]);
     });
@@ -156,10 +146,6 @@
 
       const retrievedEntities = await adapter.getEntityByIds([entity.id]);
       expect(retrievedEntities).not.toBeNull();
-<<<<<<< HEAD
-=======
-      if (!retrievedEntities) return;
->>>>>>> 874ca657
       const retrievedEntity = retrievedEntities[0];
       expect(retrievedEntity?.metadata).toEqual({});
     });
@@ -174,10 +160,6 @@
       // Retrieve entity
       const retrievedEntities = await adapter.getEntityByIds([entity.id]);
       expect(retrievedEntities).not.toBeNull();
-<<<<<<< HEAD
-=======
-      if (!retrievedEntities) return;
->>>>>>> 874ca657
       const retrievedEntity = retrievedEntities[0];
       expect(retrievedEntity?.id).toBe(entity.id);
       expect(retrievedEntity?.names).toEqual(entity.names);
@@ -214,10 +196,6 @@
       // Retrieve updated entity
       const retrievedEntities = await adapter.getEntityByIds([entity.id]);
       expect(retrievedEntities).not.toBeNull();
-<<<<<<< HEAD
-=======
-      if (!retrievedEntities) return;
->>>>>>> 874ca657
       const retrievedEntity = retrievedEntities[0];
 
       expect(retrievedEntity?.names).toEqual(updatedEntity.names);
@@ -241,10 +219,6 @@
       // Retrieve updated entity
       const retrievedEntities = await adapter.getEntityByIds([entity.id]);
       expect(retrievedEntities).not.toBeNull();
-<<<<<<< HEAD
-=======
-      if (!retrievedEntities) return;
->>>>>>> 874ca657
       const retrievedEntity = retrievedEntities[0];
       expect(retrievedEntity?.names).toEqual(partialUpdate.names);
       // Metadata should remain unchanged
