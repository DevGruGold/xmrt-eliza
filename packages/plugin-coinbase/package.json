--- conflicted
+++ resolved
@@ -1,44 +1,40 @@
 {
-    "name": "@elizaos/plugin-coinbase",
-<<<<<<< HEAD
-    "version": "0.1.9",
-=======
-    "version": "0.1.8-alpha.1",
->>>>>>> d5f2924d
-    "type": "module",
-    "main": "dist/index.js",
-    "module": "dist/index.js",
-    "types": "dist/index.d.ts",
-    "exports": {
-        "./package.json": "./package.json",
-        ".": {
-            "import": {
-                "@elizaos/source": "./src/index.ts",
-                "types": "./dist/index.d.ts",
-                "default": "./dist/index.js"
-            }
-        }
-    },
-    "files": [
-        "dist"
-    ],
-    "dependencies": {
-        "@elizaos/core": "workspace:*",
-        "@types/jsonwebtoken": "^9.0.7",
-        "coinbase-advanced-sdk": "file:../../packages/plugin-coinbase/advanced-sdk-ts",
-        "coinbase-api": "1.0.5",
-        "jsonwebtoken": "^9.0.2",
-        "node-fetch": "^2.6.1"
-    },
-    "devDependencies": {
-        "@types/node": "^20.0.0",
-        "tsup": "8.3.5",
-        "vitest": "^1.0.0"
-    },
-    "scripts": {
-        "build": "tsup --format esm --dts",
-        "dev": "tsup --format esm --dts --watch",
-        "test": "vitest run",
-        "test:watch": "vitest"
-    }
+	"name": "@elizaos/plugin-coinbase",
+	"version": "0.1.9",
+	"type": "module",
+	"main": "dist/index.js",
+	"module": "dist/index.js",
+	"types": "dist/index.d.ts",
+	"exports": {
+		"./package.json": "./package.json",
+		".": {
+			"import": {
+				"@elizaos/source": "./src/index.ts",
+				"types": "./dist/index.d.ts",
+				"default": "./dist/index.js"
+			}
+		}
+	},
+	"files": [
+		"dist"
+	],
+	"dependencies": {
+		"@elizaos/core": "workspace:*",
+		"@types/jsonwebtoken": "^9.0.7",
+		"coinbase-advanced-sdk": "file:../../packages/plugin-coinbase/advanced-sdk-ts",
+		"coinbase-api": "1.0.5",
+		"jsonwebtoken": "^9.0.2",
+		"node-fetch": "^2.6.1"
+	},
+	"devDependencies": {
+		"@types/node": "^20.0.0",
+		"tsup": "8.3.5",
+		"vitest": "^1.0.0"
+	},
+	"scripts": {
+		"build": "tsup --format esm --dts",
+		"dev": "tsup --format esm --dts --watch",
+		"test": "vitest run",
+		"test:watch": "vitest"
+	}
 }