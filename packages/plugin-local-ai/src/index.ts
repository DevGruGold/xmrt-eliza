--- conflicted
+++ resolved
@@ -119,7 +119,6 @@
  * @property {string} modelPath - The path to the model.
  */
 class LocalAIManager {
-<<<<<<< HEAD
   private static instance: LocalAIManager | null = null;
   private llama: Llama | undefined;
   private smallModel: LlamaModel | undefined;
@@ -183,9 +182,9 @@
     }
 
     // Set paths for models
-    this.modelPath = path.join(this.modelsDir, 'DeepSeek-R1-Distill-Qwen-1.5B-Q8_0.gguf');
-
-    this.mediumModelPath = path.join(this.modelsDir, 'DeepSeek-R1-Distill-Qwen-7B-Q5_K_M.gguf');
+    this.modelPath = path.join(this.modelsDir, 'DeepHermes-3-Llama-3-3B-Preview-q4.gguf');
+
+    this.mediumModelPath = path.join(this.modelsDir, 'DeepHermes-3-Llama-3-8B-q4.gguf');
 
     // Set up cache directory
     const cacheDirEnv = process.env.CACHE_DIR?.trim();
@@ -1032,969 +1031,6 @@
 
     await this.studioLMInitializingPromise;
   }
-=======
-	private static instance: LocalAIManager | null = null;
-	private llama: Llama | undefined;
-	private smallModel: LlamaModel | undefined;
-	private mediumModel: LlamaModel | undefined;
-	private ctx: LlamaContext | undefined;
-	private sequence: LlamaContextSequence | undefined;
-	private chatSession: LlamaChatSession | undefined;
-	private modelPath: string;
-	private mediumModelPath: string;
-	private cacheDir: string;
-	private embeddingModel: FlagEmbedding | null = null;
-	private tokenizerManager: TokenizerManager;
-	private downloadManager: DownloadManager;
-	private visionManager: VisionManager;
-	private activeModelConfig: ModelSpec;
-	private transcribeManager: TranscribeManager;
-	private ttsManager: TTSManager;
-	private studioLMManager: StudioLMManager;
-	private ollamaManager: OllamaManager;
-
-	// Initialization state flags
-	private ollamaInitialized = false;
-	private studioLMInitialized = false;
-	private smallModelInitialized = false;
-	private mediumModelInitialized = false;
-	private embeddingInitialized = false;
-	private visionInitialized = false;
-	private transcriptionInitialized = false;
-	private ttsInitialized = false;
-
-	// Initialization promises to prevent duplicate initialization
-	private smallModelInitializingPromise: Promise<void> | null = null;
-	private mediumModelInitializingPromise: Promise<void> | null = null;
-	private embeddingInitializingPromise: Promise<void> | null = null;
-	private visionInitializingPromise: Promise<void> | null = null;
-	private transcriptionInitializingPromise: Promise<void> | null = null;
-	private ttsInitializingPromise: Promise<void> | null = null;
-	private ollamaInitializingPromise: Promise<void> | null = null;
-	private studioLMInitializingPromise: Promise<void> | null = null;
-
-	private modelsDir: string;
-
-	/**
-	 * Private constructor function to initialize base managers and paths.
-	 * This now only sets up the basic infrastructure without loading any models.
-	 */
-	private constructor() {
-		// Set up models directory consistently, similar to cacheDir
-		const modelsDir = path.join(process.cwd(), "models");
-
-		// Check if LLAMALOCAL_PATH is set
-		if (process.env.LLAMALOCAL_PATH?.trim()) {
-			this.modelsDir = path.resolve(process.env.LLAMALOCAL_PATH.trim());
-		} else {
-			// Ensure models directory exists
-			if (!fs.existsSync(modelsDir)) {
-				fs.mkdirSync(modelsDir, { recursive: true });
-				logger.info("Created models directory");
-			}
-			this.modelsDir = modelsDir;
-		}
-
-		// Set paths for models
-		this.modelPath = path.join(
-			this.modelsDir,
-			"DeepHermes-3-Llama-3-3B-Preview-q4.gguf",
-		);
-
-		this.mediumModelPath = path.join(
-			this.modelsDir,
-			"DeepHermes-3-Llama-3-8B-q4.gguf",
-		);
-
-		// Set up cache directory
-		const cacheDirEnv = process.env.CACHE_DIR?.trim();
-		if (cacheDirEnv) {
-			this.cacheDir = path.resolve(cacheDirEnv);
-		} else {
-			const cacheDir = path.join(process.cwd(), "cache");
-			// Ensure cache directory exists
-			if (!fs.existsSync(cacheDir)) {
-				fs.mkdirSync(cacheDir, { recursive: true });
-				logger.info("Ensuring cache directory exists:", cacheDir);
-			}
-			this.cacheDir = cacheDir;
-		}
-
-		// Initialize the download manager
-		this.downloadManager = DownloadManager.getInstance(this.cacheDir, this.modelsDir);
-
-		// Initialize tokenizer manager
-		this.tokenizerManager = TokenizerManager.getInstance(this.cacheDir, this.modelsDir);
-
-		// Initialize vision manager
-		this.visionManager = VisionManager.getInstance(this.cacheDir);
-
-		// Initialize transcribe manager
-		this.transcribeManager = TranscribeManager.getInstance(this.cacheDir);
-
-		// Initialize TTS manager
-		this.ttsManager = TTSManager.getInstance(this.cacheDir);
-
-		// Initialize StudioLM manager if enabled
-		if (process.env.USE_STUDIOLM_TEXT_MODELS === "true") {
-			this.studioLMManager = StudioLMManager.getInstance();
-		}
-
-		// Initialize Ollama manager if enabled
-		if (process.env.USE_OLLAMA_TEXT_MODELS === "true") {
-			this.ollamaManager = OllamaManager.getInstance();
-		}
-
-		// Initialize active model config
-		this.activeModelConfig = MODEL_SPECS.small;
-	}
-
-	/**
-	 * Retrieves the singleton instance of LocalAIManager. If an instance does not already exist, a new one is created and returned.
-	 * @returns {LocalAIManager} The singleton instance of LocalAIManager
-	 */
-	public static getInstance(): LocalAIManager {
-		if (!LocalAIManager.instance) {
-			LocalAIManager.instance = new LocalAIManager();
-		}
-		return LocalAIManager.instance;
-	}
-
-	/**
-	 * Initializes the environment by validating the configuration and setting the environment variables with the validated values.
-	 *
-	 * @returns {Promise<void>} A Promise that resolves once the environment has been successfully initialized.
-	 */
-	private async initializeEnvironment(): Promise<void> {
-		try {
-			logger.info("Validating environment configuration...");
-
-			// Create initial config from current env vars
-			const config = {
-				USE_LOCAL_AI: process.env.USE_LOCAL_AI,
-				USE_STUDIOLM_TEXT_MODELS: process.env.USE_STUDIOLM_TEXT_MODELS,
-				USE_OLLAMA_TEXT_MODELS: process.env.USE_OLLAMA_TEXT_MODELS,
-			};
-
-			// Validate configuration
-			const validatedConfig = await validateConfig(config);
-
-			// Log the validated configuration
-			// logger.info("Environment configuration validated:", validatedConfig);
-			logger.info("Environment configuration validated");
-
-			// Ensure environment variables are set with validated values
-			process.env.USE_LOCAL_AI = String(validatedConfig.USE_LOCAL_AI);
-			process.env.USE_STUDIOLM_TEXT_MODELS = String(
-				validatedConfig.USE_STUDIOLM_TEXT_MODELS,
-			);
-			process.env.USE_OLLAMA_TEXT_MODELS = String(
-				validatedConfig.USE_OLLAMA_TEXT_MODELS,
-			);
-
-			// logger.info("Environment variables updated with validated values:", {
-			//   USE_LOCAL_AI: process.env.USE_LOCAL_AI,
-			//   USE_STUDIOLM_TEXT_MODELS: process.env.USE_STUDIOLM_TEXT_MODELS,
-			//   USE_OLLAMA_TEXT_MODELS: process.env.USE_OLLAMA_TEXT_MODELS
-			// });
-
-			logger.success("Environment initialization complete");
-		} catch (error) {
-			logger.error("Environment validation failed:", {
-				error: error instanceof Error ? error.message : String(error),
-				stack: error instanceof Error ? error.stack : undefined,
-			});
-			throw error;
-		}
-	}
-
-	/**
-	 * Asynchronously initializes the Ollama model.
-	 *
-	 * @returns {Promise<void>} A Promise that resolves when the initialization is complete.
-	 * @throws {Error} If the Ollama manager is not created, or if initialization of Ollama models fails.
-	 */
-	private async initializeOllama(): Promise<void> {
-		try {
-			logger.info("Initializing Ollama models...");
-
-			// Check if Ollama manager exists
-			if (!this.ollamaManager) {
-				throw new Error("Ollama manager not created - cannot initialize");
-			}
-
-			// Initialize and test models
-			await this.ollamaManager.initialize();
-
-			if (!this.ollamaManager.isInitialized()) {
-				throw new Error(
-					"Ollama initialization failed - models not properly loaded",
-				);
-			}
-
-			logger.success("Ollama initialization complete");
-		} catch (error) {
-			logger.error("Ollama initialization failed:", {
-				error: error instanceof Error ? error.message : String(error),
-				stack: error instanceof Error ? error.stack : undefined,
-				timestamp: new Date().toISOString(),
-			});
-			throw error;
-		}
-	}
-
-	/**
-	 * Initializes StudioLM model with error handling.
-	 * @returns A Promise that resolves when the initialization is complete.
-	 * @throws {Error} If StudioLM manager is not created, initialization fails, or models are not properly loaded.
-	 */
-	private async initializeStudioLM(): Promise<void> {
-		try {
-			logger.info("Initializing StudioLM models...");
-
-			// Check if StudioLM manager exists
-			if (!this.studioLMManager) {
-				throw new Error("StudioLM manager not created - cannot initialize");
-			}
-
-			// Initialize and test models
-			await this.studioLMManager.initialize();
-
-			if (!this.studioLMManager.isInitialized()) {
-				throw new Error(
-					"StudioLM initialization failed - models not properly loaded",
-				);
-			}
-
-			this.studioLMInitialized = true;
-			logger.success("StudioLM initialization complete");
-		} catch (error) {
-			logger.error("StudioLM initialization failed:", {
-				error: error instanceof Error ? error.message : String(error),
-				stack: error instanceof Error ? error.stack : undefined,
-				timestamp: new Date().toISOString(),
-			});
-			throw error;
-		}
-	}
-
-	/**
-	 * Downloads the model based on the modelPath provided.
-	 * Determines whether to download a large or small model based on the current modelPath.
-	 *
-	 * @returns A Promise that resolves to a boolean indicating whether the model download was successful.
-	 */
-	private async downloadModel(modelType: ModelTypeName): Promise<boolean> {
-		const modelSpec = modelType === ModelType.TEXT_LARGE ? MODEL_SPECS.medium : MODEL_SPECS.small;
-		const modelPath = modelType === ModelType.TEXT_LARGE ? this.mediumModelPath : this.modelPath;
-		try {
-			return await this.downloadManager.downloadModel(
-				modelSpec,
-				modelPath,
-			);
-		} catch (error) {
-			logger.error("Model download failed:", {
-				error: error instanceof Error ? error.message : String(error),
-				modelPath,
-			});
-			throw error;
-		}
-	}
-
-	/**
-	 * Asynchronously checks the platform capabilities.
-	 *
-	 * @returns {Promise<void>} A promise that resolves once the platform capabilities have been checked.
-	 */
-	public async checkPlatformCapabilities(): Promise<void> {
-		try {
-			const platformManager = getPlatformManager();
-			await platformManager.initialize();
-			const capabilities = platformManager.getCapabilities();
-
-			logger.info("Platform capabilities detected:", {
-				platform: capabilities.platform,
-				gpu: capabilities.gpu?.type || "none",
-				recommendedModel: capabilities.recommendedModelSize,
-				supportedBackends: capabilities.supportedBackends,
-			});
-		} catch (error) {
-			logger.warn("Platform detection failed:", error);
-		}
-	}
-
-	/**
-	 * Initializes the LocalAI Manager for a given model type.
-	 *
-	 * @param {ModelTypeName} modelType - The type of model to initialize (default: ModelType.TEXT_SMALL)
-	 * @returns {Promise<void>} A promise that resolves when initialization is complete or rejects if an error occurs
-	 */
-	async initialize(
-		modelType: ModelTypeName = ModelType.TEXT_SMALL,
-	): Promise<void> {
-		if (modelType === ModelType.TEXT_LARGE) {
-			await this.lazyInitMediumModel();
-		} else {
-			await this.lazyInitSmallModel();
-		}
-	}
-
-	/**
-	 * Asynchronously initializes the embedding model.
-	 *
-	 * @returns {Promise<void>} A promise that resolves once the initialization is complete.
-	 */
-	public async initializeEmbedding(): Promise<void> {
-		try {
-			logger.info("Initializing embedding model...");
-			logger.info("Models directory:", this.modelsDir);
-
-			// Ensure models directory exists
-			if (!fs.existsSync(this.modelsDir)) {
-				logger.warn(
-					"Models directory does not exist, creating it:",
-					this.modelsDir,
-				);
-				fs.mkdirSync(this.modelsDir, { recursive: true });
-			}
-
-			if (!this.embeddingModel) {
-				logger.info(
-					"Creating new FlagEmbedding instance with BGESmallENV15 model",
-				);
-				// logger.info("Embedding model download details:", {
-				//   model: EmbeddingModel.BGESmallENV15,
-				//   modelsDir: this.modelsDir,
-				//   maxLength: 512,
-				//   timestamp: new Date().toISOString()
-				// });
-
-				// Display initial progress bar
-				const barLength = 30;
-				const emptyBar = "▱".repeat(barLength);
-				logger.info(`Downloading embedding model: ${emptyBar} 0%`);
-
-				// Disable built-in progress bar and initialize the model
-				this.embeddingModel = await FlagEmbedding.init({
-					cacheDir: this.modelsDir,
-					model: EmbeddingModel.BGESmallENV15,
-					maxLength: 512,
-					showDownloadProgress: false,
-				});
-
-				// Display completed progress bar
-				const completedBar = "▰".repeat(barLength);
-				logger.info(`Downloading embedding model: ${completedBar} 100%`);
-				logger.success("FlagEmbedding instance created successfully");
-			}
-		} catch (error) {
-			logger.error("Embedding initialization failed with details:", {
-				error: error instanceof Error ? error.message : String(error),
-				stack: error instanceof Error ? error.stack : undefined,
-				modelsDir: this.modelsDir,
-				model: EmbeddingModel.BGESmallENV15,
-			});
-			throw error;
-		}
-	}
-
-	/**
-	 * Asynchronously generates text using either StudioLM or Ollama models based on the specified parameters.
-	 *
-	 * @param {GenerateTextParams} params - The parameters for generating the text.
-	 * @returns {Promise<string>} - A promise that resolves to the generated text.
-	 */
-	async generateTextOllamaStudio(params: GenerateTextParams): Promise<string> {
-		try {
-			const modelConfig = this.getTextModelSource();
-			logger.info("generateTextOllamaStudio called with:", {
-				modelSource: modelConfig.source,
-				modelType: params.modelType,
-				studioLMInitialized: this.studioLMInitialized,
-				ollamaInitialized: this.ollamaInitialized,
-				studioLMEnabled: process.env.USE_STUDIOLM_TEXT_MODELS === "true",
-				ollamaEnabled: process.env.USE_OLLAMA_TEXT_MODELS === "true",
-			});
-
-			if (modelConfig.source === "studiolm") {
-				// Check if StudioLM is enabled in environment
-				if (process.env.USE_STUDIOLM_TEXT_MODELS !== "true") {
-					logger.warn(
-						"StudioLM requested but disabled in environment, falling back to local models",
-					);
-					return this.generateText(params);
-				}
-
-				// Check if StudioLM manager exists
-				if (!this.studioLMManager) {
-					logger.warn(
-						"StudioLM manager not initialized, falling back to local models",
-					);
-					return this.generateText(params);
-				}
-
-				// Only initialize if not already initialized
-				if (!this.studioLMInitialized) {
-					logger.info("StudioLM not initialized, initializing now...");
-					await this.initializeStudioLM();
-				}
-
-				// Pass initialization flag to generateText
-				return await this.studioLMManager.generateText(
-					params,
-					this.studioLMInitialized,
-				);
-			}
-
-			if (modelConfig.source === "ollama") {
-				// Check if Ollama is enabled in environment
-				if (process.env.USE_OLLAMA_TEXT_MODELS !== "true") {
-					logger.warn(
-						"Ollama requested but disabled in environment, falling back to local models",
-					);
-					return this.generateText(params);
-				}
-
-				// Check if Ollama manager exists
-				if (!this.ollamaManager) {
-					logger.warn(
-						"Ollama manager not initialized, falling back to local models",
-					);
-					return this.generateText(params);
-				}
-
-				// Only initialize if not already initialized
-				if (!this.ollamaInitialized && !this.ollamaManager.isInitialized()) {
-					logger.info("Initializing Ollama in generateTextOllamaStudio");
-					await this.ollamaManager.initialize();
-					this.ollamaInitialized = true;
-				}
-
-				// Pass initialization flag to generateText
-				return await this.ollamaManager.generateText(
-					params,
-					this.ollamaInitialized,
-				);
-			}
-
-			// Fallback to local models if something goes wrong
-			return this.generateText(params);
-		} catch (error) {
-			logger.error("Text generation with Ollama/StudioLM failed:", {
-				error: error instanceof Error ? error.message : String(error),
-				stack: error instanceof Error ? error.stack : undefined,
-				modelSource: this.getTextModelSource().source,
-			});
-			// Fallback to local models
-			return this.generateText(params);
-		}
-	}
-
-	/**
-	 * Asynchronously generates text based on the provided parameters.
-	 * Now uses lazy initialization for models
-	 */
-	async generateText(params: GenerateTextParams): Promise<string> {
-		try {
-			// Lazy initialize the appropriate model
-			if (params.modelType === ModelType.TEXT_LARGE) {
-				await this.lazyInitMediumModel();
-
-				if (!this.mediumModel) {
-					throw new Error("Medium model initialization failed");
-				}
-
-				this.activeModelConfig = MODEL_SPECS.medium;
-				const mediumModel = this.mediumModel;
-
-				// Create fresh context
-				this.ctx = await mediumModel.createContext({
-					contextSize: MODEL_SPECS.medium.contextSize,
-				});
-			} else {
-				await this.lazyInitSmallModel();
-
-				if (!this.smallModel) {
-					throw new Error("Small model initialization failed");
-				}
-
-				this.activeModelConfig = MODEL_SPECS.small;
-				const smallModel = this.smallModel;
-
-				// Create fresh context
-				this.ctx = await smallModel.createContext({
-					contextSize: MODEL_SPECS.small.contextSize,
-				});
-			}
-
-			if (!this.ctx) {
-				throw new Error("Failed to create prompt");
-			}
-
-			// QUICK TEST FIX: Always get fresh sequence
-			this.sequence = this.ctx.getSequence();
-
-			// QUICK TEST FIX: Create new session each time without maintaining state
-			// Only use valid options for LlamaChatSession
-			this.chatSession = new LlamaChatSession({
-				contextSequence: this.sequence,
-			});
-
-			if (!this.chatSession) {
-				throw new Error("Failed to create chat session");
-			}
-			logger.info("Created new chat session for model:", params.modelType);
-			// Log incoming prompt for debugging
-			logger.info("Incoming prompt structure:", {
-				contextLength: params.prompt.length,
-				hasAction: params.prompt.includes("action"),
-				runtime: !!params.runtime,
-				stopSequences: params.stopSequences,
-			});
-
-			const tokens = await this.tokenizerManager.encode(
-				params.prompt,
-				this.activeModelConfig,
-			);
-			logger.info("Input tokens:", { count: tokens.length });
-
-			// QUICK TEST FIX: Add system message to reset prompt
-			const systemMessage =
-				"You are a helpful AI assistant. Respond to the current request only.";
-			await this.chatSession.prompt(systemMessage, {
-				maxTokens: 1, // Minimal tokens for system message
-				temperature: 0.0,
-			});
-
-			let response = await this.chatSession.prompt(params.prompt, {
-				maxTokens: 8192,
-				temperature: 0.7,
-				topP: 0.9,
-				repeatPenalty: {
-					punishTokensFilter: () =>
-						this.smallModel!.tokenize(wordsToPunish.join(" ")),
-					penalty: 1.2,
-					frequencyPenalty: 0.7,
-					presencePenalty: 0.7,
-				},
-			});
-
-			// Log raw response for debugging
-			logger.info("Raw response structure:", {
-				responseLength: response.length,
-				hasAction: response.includes("action"),
-				hasThinkTag: response.includes("<think>"),
-			});
-
-			// Clean think tags if present
-			if (response.includes("<think>")) {
-				logger.info("Cleaning think tags from response");
-				response = response.replace(/<think>[\s\S]*?<\/think>\n?/g, "");
-				logger.info("Think tags removed from response");
-			}
-
-			// Return the raw response and let the framework handle JSON parsing and action validation
-			return response;
-		} catch (error) {
-			logger.error("Text generation failed:", error);
-			throw error;
-		}
-	}
-
-	/**
-	 * Generate embeddings - now with lazy initialization
-	 */
-	async generateEmbedding(text: string): Promise<number[]> {
-		try {
-			// Lazy initialize embedding model
-			await this.lazyInitEmbedding();
-
-			if (!this.embeddingModel) {
-				throw new Error("Failed to initialize embedding model");
-			}
-
-			logger.info("Generating query embedding...");
-			const embedding = await this.embeddingModel.queryEmbed(text);
-			const dimensions = embedding.length;
-			logger.info("Embedding generation complete", { dimensions });
-
-			return Array.from(embedding);
-		} catch (error) {
-			logger.error("Embedding generation failed:", {
-				error: error instanceof Error ? error.message : String(error),
-				stack: error instanceof Error ? error.stack : undefined,
-				// Only access text.length if text exists
-				textLength: text?.length ?? "text is null",
-			});
-			throw error;
-		}
-	}
-
-	/**
-	 * Describe image with lazy vision model initialization
-	 */
-	public async describeImage(
-		imageData: Buffer,
-		mimeType: string,
-	): Promise<{ title: string; description: string }> {
-		try {
-			// Lazy initialize vision model
-			await this.lazyInitVision();
-
-			// Convert buffer to data URL
-			const base64 = imageData.toString("base64");
-			const dataUrl = `data:${mimeType};base64,${base64}`;
-			return await this.visionManager.processImage(dataUrl);
-		} catch (error) {
-			logger.error("Image description failed:", error);
-			throw error;
-		}
-	}
-
-	/**
-	 * Transcribe audio with lazy transcription model initialization
-	 */
-	public async transcribeAudio(audioBuffer: Buffer): Promise<string> {
-		try {
-			// Lazy initialize transcription model
-			await this.lazyInitTranscription();
-
-			const result = await this.transcribeManager.transcribe(audioBuffer);
-			return result.text;
-		} catch (error) {
-			logger.error("Audio transcription failed:", {
-				error: error instanceof Error ? error.message : String(error),
-				bufferSize: audioBuffer.length,
-			});
-			throw error;
-		}
-	}
-
-	/**
-	 * Generate speech with lazy TTS model initialization
-	 */
-	public async generateSpeech(text: string): Promise<Readable> {
-		try {
-			// Lazy initialize TTS model
-			await this.lazyInitTTS();
-
-			return await this.ttsManager.generateSpeech(text);
-		} catch (error) {
-			logger.error("Speech generation failed:", {
-				error: error instanceof Error ? error.message : String(error),
-				textLength: text.length,
-			});
-			throw error;
-		}
-	}
-
-	// Add public accessor methods
-	/**
-	 * Returns the TokenizerManager associated with this object.
-	 *
-	 * @returns {TokenizerManager} The TokenizerManager object.
-	 */
-	public getTokenizerManager(): TokenizerManager {
-		return this.tokenizerManager;
-	}
-
-	/**
-	 * Returns the active model configuration.
-	 * @returns {ModelSpec} The active model configuration.
-	 */
-	public getActiveModelConfig(): ModelSpec {
-		return this.activeModelConfig;
-	}
-
-	/**
-	 * Retrieves the source configuration for the text model based on environment variables and manager existence.
-	 * @returns {TextModelConfig} The configuration object containing the text model source and type.
-	 */
-	public getTextModelSource(): TextModelConfig {
-		try {
-			// Default configuration
-			const config: TextModelConfig = {
-				source: "local",
-				modelType: ModelType.TEXT_SMALL,
-			};
-
-			// Check environment configuration and manager existence
-			if (
-				process.env.USE_STUDIOLM_TEXT_MODELS === "true" &&
-				this.studioLMManager
-			) {
-				config.source = "studiolm";
-			} else if (
-				process.env.USE_OLLAMA_TEXT_MODELS === "true" &&
-				this.ollamaManager
-			) {
-				config.source = "ollama";
-			}
-
-			logger.info("Selected text model source:", config);
-			return config;
-		} catch (error) {
-			logger.error("Error determining text model source:", error);
-			// Fallback to local models
-			return { source: "local", modelType: ModelType.TEXT_SMALL };
-		}
-	}
-
-	/**
-	 * Generic lazy initialization handler for any model type
-	 */
-	private async lazyInitialize<T>(
-		modelType: string,
-		isInitialized: boolean,
-		initPromise: Promise<T> | null,
-		initFunction: () => Promise<T>,
-	): Promise<T> {
-		// If already initialized, return immediately
-		if (isInitialized) {
-			return Promise.resolve(null) as Promise<T>;
-		}
-
-		// If currently initializing, wait for it to complete
-		if (initPromise) {
-			logger.info(`Waiting for ${modelType} initialization to complete...`);
-			await initPromise;
-			return Promise.resolve(null) as Promise<T>;
-		}
-
-		// Otherwise start initialization
-		logger.info(`Lazy initializing ${modelType}...`);
-		return initFunction();
-	}
-
-	/**
-	 * Lazy initialize the small text model
-	 */
-	private async lazyInitSmallModel(): Promise<void> {
-		if (this.smallModelInitialized) return;
-
-		if (!this.smallModelInitializingPromise) {
-			this.smallModelInitializingPromise = (async () => {
-				await this.initializeEnvironment();
-				await this.checkPlatformCapabilities();
-
-				// Download model if needed
-				await this.downloadModel(ModelType.TEXT_SMALL);
-
-				// Initialize Llama and small model
-				try {
-					// Use getLlama helper instead of directly creating
-					this.llama = await getLlama();
-
-					const smallModel = await this.llama.loadModel({
-						gpuLayers: 43,
-						modelPath: this.modelPath,
-						vocabOnly: false,
-					});
-
-					this.smallModel = smallModel;
-
-					const ctx = await smallModel.createContext({
-						contextSize: MODEL_SPECS.small.contextSize,
-					});
-
-					this.ctx = ctx;
-					this.sequence = undefined; // Reset sequence to create a new one
-					this.smallModelInitialized = true;
-					logger.info("Small model initialized successfully");
-				} catch (error) {
-					logger.error("Failed to initialize small model:", error);
-					this.smallModelInitializingPromise = null;
-					throw error;
-				}
-			})();
-		}
-
-		await this.smallModelInitializingPromise;
-	}
-
-	/**
-	 * Lazy initialize the medium text model
-	 */
-	private async lazyInitMediumModel(): Promise<void> {
-		if (this.mediumModelInitialized) return;
-
-		if (!this.mediumModelInitializingPromise) {
-			this.mediumModelInitializingPromise = (async () => {
-				// Make sure llama is initialized first
-				if (!this.llama) {
-					await this.lazyInitSmallModel();
-				}
-
-				await this.downloadModel(ModelType.TEXT_LARGE);
-
-				// Initialize medium model
-				try {
-					const mediumModel = await this.llama!.loadModel(
-						{
-							gpuLayers: 43,
-							modelPath: this.mediumModelPath,
-							vocabOnly: false,
-						},
-					);
-
-					this.mediumModel = mediumModel;
-					this.mediumModelInitialized = true;
-					logger.info("Medium model initialized successfully");
-				} catch (error) {
-					logger.error("Failed to initialize medium model:", error);
-					this.mediumModelInitializingPromise = null;
-					throw error;
-				}
-			})();
-		}
-
-		await this.mediumModelInitializingPromise;
-	}
-
-	/**
-	 * Lazy initialize the embedding model
-	 */
-	private async lazyInitEmbedding(): Promise<void> {
-		if (this.embeddingInitialized) return;
-
-		if (!this.embeddingInitializingPromise) {
-			this.embeddingInitializingPromise = (async () => {
-				try {
-					await this.initializeEmbedding();
-					this.embeddingInitialized = true;
-					logger.info("Embedding model initialized successfully");
-				} catch (error) {
-					logger.error("Failed to initialize embedding model:", error);
-					this.embeddingInitializingPromise = null;
-					throw error;
-				}
-			})();
-		}
-
-		await this.embeddingInitializingPromise;
-	}
-
-	/**
-	 * Lazy initialize the vision model
-	 */
-	private async lazyInitVision(): Promise<void> {
-		if (this.visionInitialized) return;
-
-		if (!this.visionInitializingPromise) {
-			this.visionInitializingPromise = (async () => {
-				try {
-					// Initialize vision model directly
-					// Use existing initialization code from the file
-					// ...
-					this.visionInitialized = true;
-					logger.info("Vision model initialized successfully");
-				} catch (error) {
-					logger.error("Failed to initialize vision model:", error);
-					this.visionInitializingPromise = null;
-					throw error;
-				}
-			})();
-		}
-
-		await this.visionInitializingPromise;
-	}
-
-	/**
-	 * Lazy initialize the transcription model
-	 */
-	private async lazyInitTranscription(): Promise<void> {
-		if (this.transcriptionInitialized) return;
-
-		if (!this.transcriptionInitializingPromise) {
-			this.transcriptionInitializingPromise = (async () => {
-				try {
-					// Initialize transcription model directly
-					// Use existing initialization code from the file
-					// ...
-					this.transcriptionInitialized = true;
-					logger.info("Transcription model initialized successfully");
-				} catch (error) {
-					logger.error("Failed to initialize transcription model:", error);
-					this.transcriptionInitializingPromise = null;
-					throw error;
-				}
-			})();
-		}
-
-		await this.transcriptionInitializingPromise;
-	}
-
-	/**
-	 * Lazy initialize the TTS model
-	 */
-	private async lazyInitTTS(): Promise<void> {
-		if (this.ttsInitialized) return;
-
-		if (!this.ttsInitializingPromise) {
-			this.ttsInitializingPromise = (async () => {
-				try {
-					// Initialize TTS model directly
-					// Use existing initialization code from the file
-					// ...
-					this.ttsInitialized = true;
-					logger.info("TTS model initialized successfully");
-				} catch (error) {
-					logger.error("Failed to initialize TTS model:", error);
-					this.ttsInitializingPromise = null;
-					throw error;
-				}
-			})();
-		}
-
-		await this.ttsInitializingPromise;
-	}
-
-	/**
-	 * Lazy initialize the Ollama integration
-	 */
-	private async lazyInitOllama(): Promise<void> {
-		if (this.ollamaInitialized) return;
-
-		if (!this.ollamaInitializingPromise) {
-			this.ollamaInitializingPromise = (async () => {
-				try {
-					await this.initializeOllama();
-					this.ollamaInitialized = true;
-					logger.info("Ollama initialized successfully");
-				} catch (error) {
-					logger.error("Failed to initialize Ollama:", error);
-					this.ollamaInitializingPromise = null;
-					throw error;
-				}
-			})();
-		}
-
-		await this.ollamaInitializingPromise;
-	}
-
-	/**
-	 * Lazy initialize the StudioLM integration
-	 */
-	private async lazyInitStudioLM(): Promise<void> {
-		if (this.studioLMInitialized) return;
-
-		if (!this.studioLMInitializingPromise) {
-			this.studioLMInitializingPromise = (async () => {
-				try {
-					await this.initializeStudioLM();
-					this.studioLMInitialized = true;
-					logger.info("StudioLM initialized successfully");
-				} catch (error) {
-					logger.error("Failed to initialize StudioLM:", error);
-					this.studioLMInitializingPromise = null;
-					throw error;
-				}
-			})();
-		}
-
-		await this.studioLMInitializingPromise;
-	}
->>>>>>> d91d0b86
 }
 
 // Create manager instance
