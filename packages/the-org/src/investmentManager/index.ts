--- conflicted
+++ resolved
@@ -35,17 +35,10 @@
   name: 'Spartan',
   plugins: [
     '@elizaos/plugin-sql',
-<<<<<<< HEAD
     ...(process.env.ANTHROPIC_API_KEY ? ['@elizaos/plugin-anthropic'] : []),
     ...(process.env.OPENAI_API_KEY ? ['@elizaos/plugin-openai'] : []),
     ...(!process.env.OPENAI_API_KEY ? ['@elizaos/plugin-local-ai'] : []),
     '@elizaos/plugin-discord',
-=======
-    '@elizaos/plugin-anthropic',
-    '@elizaos/plugin-openai',
-    //'@elizaos/plugin-discord',
-    //'@elizaos/plugin-telegram',
->>>>>>> 8aa18b8c
     '@elizaos/plugin-twitter',
     '@elizaos/plugin-pdf',
     '@elizaos/plugin-video-understanding',
