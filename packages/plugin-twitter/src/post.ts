--- conflicted
+++ resolved
@@ -88,40 +88,6 @@
 		}
 
 		const generateNewTweetLoop = async () => {
-<<<<<<< HEAD
-			let lastPost = await this.runtime
-				
-				.getCache<any>(`twitter/${this.twitterUsername}/lastPost`);
-
-			if (!lastPost) {
-				lastPost = JSON.stringify({
-					timestamp: 0,
-				});
-			}
-
-			const lastPostTimestamp = lastPost.timestamp ?? 0;
-			const minMinutes =
-				(this.state?.TWITTER_POST_INTERVAL_MIN ||
-					(this.runtime.getSetting("TWITTER_POST_INTERVAL_MIN") as number)) ??
-				90;
-			const maxMinutes =
-				(this.state?.TWITTER_POST_INTERVAL_MAX ||
-					(this.runtime.getSetting("TWITTER_POST_INTERVAL_MAX") as number)) ??
-				180;
-			const randomMinutes =
-				Math.floor(Math.random() * (maxMinutes - minMinutes + 1)) + minMinutes;
-			const delay = randomMinutes * 60 * 1000;
-
-			if (Date.now() > lastPostTimestamp + delay) {
-				await this.generateNewTweet();
-			}
-
-			setTimeout(() => {
-				generateNewTweetLoop(); // Set up next iteration
-			}, delay);
-
-			logger.log(`Next tweet scheduled in ${randomMinutes} minutes`);
-=======
 			// Defaults to 30 minutes
 			const interval =
 				(this.state?.TWITTER_POST_INTERVAL ||
@@ -130,7 +96,6 @@
 
 			this.generateNewTweet();
 			setTimeout(generateNewTweetLoop, interval);
->>>>>>> e9960ca8
 		};
 
 		// Start the loop after a 1 minute delay to allow other services to initialize
@@ -187,12 +152,7 @@
 		rawTweetContent: string,
 	) {
 		// Cache the last post details
-		await runtime
-<<<<<<< HEAD
-			
-=======
->>>>>>> e9960ca8
-			.setCache<any>(`twitter/${client.profile.username}/lastPost`, {
+		await runtime.setCache<any>(`twitter/${client.profile.username}/lastPost`, {
 				id: tweet.id,
 				timestamp: Date.now(),
 			});
