--- conflicted
+++ resolved
@@ -1,10 +1,6 @@
 {
     "name": "@elizaos/agent",
-<<<<<<< HEAD
-    "version": "0.1.7-alpha.2",
-=======
     "version": "0.1.7",
->>>>>>> cae46f56
     "main": "src/index.ts",
     "type": "module",
     "scripts": {
@@ -25,10 +21,7 @@
         "@elizaos/adapter-postgres": "workspace:*",
         "@elizaos/adapter-redis": "workspace:*",
         "@elizaos/adapter-sqlite": "workspace:*",
-<<<<<<< HEAD
-=======
         "@elizaos/adapter-pglite": "workspace:*",
->>>>>>> cae46f56
         "@elizaos/client-auto": "workspace:*",
         "@elizaos/client-direct": "workspace:*",
         "@elizaos/client-discord": "workspace:*",
@@ -41,11 +34,6 @@
         "@elizaos/plugin-0g": "workspace:*",
         "@elizaos/plugin-abstract": "workspace:*",
         "@elizaos/plugin-aptos": "workspace:*",
-<<<<<<< HEAD
-        "@elizaos/plugin-bootstrap": "workspace:*",
-        "@elizaos/plugin-intiface": "workspace:*",
-        "@elizaos/plugin-coinbase": "workspace:*",
-=======
         "@elizaos/plugin-binance": "workspace:*",
         "@elizaos/plugin-avail": "workspace:*",
         "@elizaos/plugin-bootstrap": "workspace:*",
@@ -53,7 +41,6 @@
         "@elizaos/plugin-intiface": "workspace:*",
         "@elizaos/plugin-coinbase": "workspace:*",
         "@elizaos/plugin-coinprice": "workspace:*",
->>>>>>> cae46f56
         "@elizaos/plugin-conflux": "workspace:*",
         "@elizaos/plugin-evm": "workspace:*",
         "@elizaos/plugin-echochambers": "workspace:*",
@@ -66,12 +53,6 @@
         "@elizaos/plugin-nft-generation": "workspace:*",
         "@elizaos/plugin-node": "workspace:*",
         "@elizaos/plugin-solana": "workspace:*",
-<<<<<<< HEAD
-        "@elizaos/plugin-starknet": "workspace:*",
-        "@elizaos/plugin-ton": "workspace:*",
-        "@elizaos/plugin-sui": "workspace:*",
-        "@elizaos/plugin-tee": "workspace:*",
-=======
         "@elizaos/plugin-solana-agentkit": "workspace:*",
         "@elizaos/plugin-starknet": "workspace:*",
         "@elizaos/plugin-stargaze": "workspace:*",
@@ -79,7 +60,6 @@
         "@elizaos/plugin-sui": "workspace:*",
         "@elizaos/plugin-tee": "workspace:*",
         "@elizaos/plugin-tee-marlin": "workspace:*",
->>>>>>> cae46f56
         "@elizaos/plugin-multiversx": "workspace:*",
         "@elizaos/plugin-near": "workspace:*",
         "@elizaos/plugin-zksync-era": "workspace:*",
@@ -89,15 +69,12 @@
         "@elizaos/plugin-fuel": "workspace:*",
         "@elizaos/plugin-avalanche": "workspace:*",
         "@elizaos/plugin-web-search": "workspace:*",
-<<<<<<< HEAD
         "@elizaos/plugin-thirdweb": "workspace:*",
-=======
         "@elizaos/plugin-genlayer": "workspace:*",
         "@elizaos/plugin-open-weather": "workspace:*",
         "@elizaos/plugin-obsidian": "workspace:*",
         "@elizaos/plugin-arthera": "workspace:*",
         "@elizaos/plugin-allora": "workspace:*",
->>>>>>> cae46f56
         "readline": "1.3.0",
         "ws": "8.18.0",
         "yargs": "17.7.2"
