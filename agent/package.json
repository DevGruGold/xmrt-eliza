--- conflicted
+++ resolved
@@ -41,12 +41,8 @@
         "@ai16z/plugin-solana": "workspace:*",
         "@ai16z/plugin-starknet": "workspace:*",
         "@ai16z/plugin-tee": "workspace:*",
-<<<<<<< HEAD
         "@ai16z/plugin-multiversx": "workspace:*",
-=======
-        "@ai16z/plugin-coinbase": "workspace:*",
         "@ai16z/plugin-near": "workspace:*",
->>>>>>> e2f16588
         "readline": "1.3.0",
         "ws": "8.18.0",
         "yargs": "17.7.2"
